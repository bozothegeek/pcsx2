--- conflicted
+++ resolved
@@ -376,12 +376,19 @@
 	void (*Clear)(u32 Addr, u32 Size);
 };
 
-extern R5900cpu *Cpu;
+extern R5900cpu* Cpu;
 extern R5900cpu intCpu;
 extern R5900cpu recCpu;
 
 enum EE_EventType
 {
+	// new dmac is s single-event-fits-all system!
+	DMAC_EVENT = 0,
+
+
+	// old legacy DMAC uses an event for each channel, and piggy backs the event id with
+	// the channel id in the D_STAT bitmask for IRQs.
+	
 	DMAC_VIF0	= 0,
 	DMAC_VIF1,
 	DMAC_GIF,
@@ -420,12 +427,8 @@
 extern int  cpuTestCycle( u32 startCycle, s32 delta );
 extern void cpuSetEvent();
 
-<<<<<<< HEAD
-extern void _cpuBranchTest_Shared();		// for internal use by the Dynarecs and Ints inside R5900:
+extern void _cpuEventTest_Shared();		// for internal use by the Dynarecs and Ints inside R5900:
 extern bool cpuIntsEnabled(int Interrupt);
-=======
-extern void _cpuEventTest_Shared();		// for internal use by the Dynarecs and Ints inside R5900:
->>>>>>> 3cfd0c68
 
 extern void cpuTestINTCInts();
 extern void cpuTestDMACInts();
