/*  Pcsx2 - Pc Ps2 Emulator
 *  Copyright (C) 2002-2009  Pcsx2 Team
 *
 *  This program is free software; you can redistribute it and/or modify
 *  it under the terms of the GNU General Public License as published by
 *  the Free Software Foundation; either version 2 of the License, or
 *  (at your option) any later version.
 *
 *  This program is distributed in the hope that it will be useful,
 *  but WITHOUT ANY WARRANTY; without even the implied warranty of
 *  MERCHANTABILITY or FITNESS FOR A PARTICULAR PURPOSE.  See the
 *  GNU General Public License for more details.
 *
 *  You should have received a copy of the GNU General Public License
 *  along with this program; if not, write to the Free Software
 *  Foundation, Inc., 51 Franklin Street, Fifth Floor, Boston, MA 02110-1301, USA
 */

#include "PrecompiledHeader.h"

#include "HostGui.h"

#include "Common.h"
#include "VUmicro.h"
#include "iR5900.h"
#include "R3000A.h"
#include "IopMem.h"
#include "sVU_zerorec.h"		// for SuperVUReset

#include "R5900Exceptions.h"

#include "CDVD/CDVD.h"
#include "ps2/CoreEmuThread.h"

#ifndef __LINUX__
#include "svnrev.h"
#endif

using namespace std;

Pcsx2Config EmuConfig;

// disable all session overrides by default...
SessionOverrideFlags	g_Session = {false};
CoreEmuThread*			g_EmuThread;

bool sysInitialized = false;

// -----------------------------------------------------------------------
// This function should be called once during program execution.
//
void SysDetect()
{
	using namespace Console;

	if( sysInitialized ) return;
	sysInitialized = true;

	Notice("PCSX2 " PCSX2_VERSION " (r%d) - compiled on " __DATE__, params SVN_REV );
	Notice("Savestate version: %x", params g_SaveVersion);

	cpudetectInit();

	SetColor( Color_Black );

	WriteLn( "x86Init:" );
<<<<<<< HEAD
	WriteLn( wxsFormat(
		L"\tCPU vendor name  =  %s\n"
		L"\tFamilyID         =  %x\n"
		L"\tx86Family        =  %s\n"
		L"\tCPU speed        =  %d.%03d Ghz\n"
		L"\tCores            =  %d physical [%d logical]\n"
		L"\tx86PType         =  %s\n"
		L"\tx86Flags         =  %8.8x %8.8x\n"
		L"\tx86EFlags        =  %8.8x\n",
			wxString::FromAscii( x86caps.VendorName ).c_str(), x86caps.StepID,
			wxString::FromAscii( x86caps.FamilyName ).Trim().Trim(false).c_str(),
			x86caps.Speed / 1000, x86caps.Speed%1000,
			x86caps.PhysicalCores, x86caps.LogicalCores,
			wxString::FromAscii( x86caps.TypeName ).c_str(),
			x86caps.Flags, x86caps.Flags2,
			x86caps.EFlags
	) );
=======
	WriteLn(
		"\tCPU vendor name =  %s\n"
		"\tFamilyID  =  %x\n"
		"\tx86Family =  %s\n"
		"\tCPU speed =  %d.%03d ghz\n"
		"\tCores     =  %d physical [%d logical]\n"
		"\tx86PType  =  %s\n"
		"\tx86Flags  =  %8.8x %8.8x\n"
		"\tx86EFlags =  %8.8x\n", params
			cpuinfo.x86ID, cpuinfo.x86StepID, family.c_str(), 
			cpuinfo.cpuspeed / 1000, cpuinfo.cpuspeed%1000,
			cpuinfo.PhysicalCores, cpuinfo.LogicalCores,
			cpuinfo.x86Type, cpuinfo.x86Flags, cpuinfo.x86Flags2,
			cpuinfo.x86EFlags
	);
>>>>>>> bfdb4693

	WriteLn( "Features:" );
	WriteLn(
		"\t%sDetected MMX\n"
		"\t%sDetected SSE\n"
		"\t%sDetected SSE2\n"
		"\t%sDetected SSE3\n"
		"\t%sDetected SSSE3\n"
		"\t%sDetected SSE4.1\n"
		"\t%sDetected SSE4.2\n", params
			x86caps.hasMultimediaExtensions     ? "" : "Not ",
			x86caps.hasStreamingSIMDExtensions  ? "" : "Not ",
			x86caps.hasStreamingSIMD2Extensions ? "" : "Not ",
			x86caps.hasStreamingSIMD3Extensions ? "" : "Not ",
			x86caps.hasSupplementalStreamingSIMD3Extensions ? "" : "Not ",
			x86caps.hasStreamingSIMD4Extensions  ? "" : "Not ",
			x86caps.hasStreamingSIMD4Extensions2 ? "" : "Not "
	);

	if ( x86caps.VendorName[0] == 'A' ) //AMD cpu
	{
		WriteLn( " Extended AMD Features:" );
		WriteLn(
			"\t%sDetected MMX2\n"
			"\t%sDetected 3DNOW\n"
			"\t%sDetected 3DNOW2\n"
			"\t%sDetected SSE4a\n", params
			x86caps.hasMultimediaExtensionsExt       ? "" : "Not ",
			x86caps.has3DNOWInstructionExtensions    ? "" : "Not ",
			x86caps.has3DNOWInstructionExtensionsExt ? "" : "Not ",
			x86caps.hasStreamingSIMD4ExtensionsA     ? "" : "Not "
		);
	}

	Console::ClearColor();
}

//////////////////////////////////////////////////////////////////////////////////////////
// Allocates memory for all PS2 systems.
bool SysAllocateMem()
{
	// Allocate PS2 system ram space (required by interpreters and recompilers both)

	try
	{
		vtlb_Core_Alloc();
		memAlloc();
		psxMemAlloc();
		vuMicroMemAlloc();
	}
	catch( Exception::OutOfMemory& )
	{
		// TODO : Should this error be handled here or allowed to be handled by the main
		// exception handler?

		// Failures on the core initialization of memory is bad, since it means the emulator is
		// completely non-functional.

		//Msgbox::Alert( "Failed to allocate memory needed to run pcsx2.\n\nError: %s", params ex.cMessage() );
		SysShutdownMem();
		return false;
	}

	return true;
}

//////////////////////////////////////////////////////////////////////////////////////////
// Allocates memory for all recompilers, and force-disables any recs that fail to initialize.
// This should be done asap, since the recompilers tend to demand a lot of system resources,
// and prefer to have those resources at specific address ranges.  The sooner memory is
// allocated, the better.
//
// Returns FALSE on *critical* failure (GUI should issue a msg and exit).
void SysAllocateDynarecs()
{
	// Attempt to initialize the recompilers.
	// Most users want to use recs anyway, and if they are using interpreters I don't think the
	// extra few megs of allocation is going to be an issue.

	try
	{
		// R5900 and R3000a must be rec-enabled together for now so if either fails they both fail.
		recCpu.Allocate();
		psxRec.Allocate();
	}
	catch( Exception::BaseException& )
	{
		// TODO : Fix this message.  It should respond according to the user's
		// currently configured recompiler.interpreter options, for example.

		/*Msgbox::Alert(
			"The EE/IOP recompiler failed to initialize with the following error:\n\n"
			"%s"
			"\n\nThe EE/IOP interpreter will be used instead (slow!).", params
			ex.cMessage()
		);*/

		g_Session.ForceDisableEErec = true;

		recCpu.Shutdown();
		psxRec.Shutdown();
	}

	try
	{
		VU0micro::recAlloc();
	}
	catch( Exception::BaseException& )
	{

		// TODO : Fix this message.  It should respond according to the user's
		// currently configured recompiler.interpreter options, for example.
/*
		Msgbox::Alert(
			"The VU0 recompiler failed to initialize with the following error:\n\n"
			"%s"
			"\n\nThe VU0 interpreter will be used for this session (may slow down some games).", params
			ex.cMessage()
		);
*/

		g_Session.ForceDisableVU0rec = true;
		VU0micro::recShutdown();
	}

	try
	{
		VU1micro::recAlloc();
	}
	catch( Exception::BaseException& )
	{

		// TODO : Fix this message.  It should respond according to the user's
		// currently configured recompiler.interpreter options, for example.
/*
		Msgbox::Alert(
			"The VU1 recompiler failed to initialize with the following error:\n\n"
			"%s"
			"\n\nThe VU1 interpreter will be used for this session (will slow down most games).", params
			ex.cMessage()
		);
*/

		g_Session.ForceDisableVU1rec = true;
		VU1micro::recShutdown();
	}

	// If both VUrecs failed, then make sure the SuperVU is totally closed out:
	if( !CHECK_VU0REC && !CHECK_VU1REC)
		SuperVUDestroy( -1 );

}

//////////////////////////////////////////////////////////////////////////////////////////
// This should be called last thing before Pcsx2 exits.
//
void SysShutdownMem()
{
	vuMicroMemShutdown();
	psxMemShutdown();
	memShutdown();
	vtlb_Core_Shutdown();
}

//////////////////////////////////////////////////////////////////////////////////////////
// This should generally be called right before calling SysShutdownMem(), although you can optionally
// use it in conjunction with SysAllocDynarecs to allocate/free the dynarec resources on the fly (as
// risky as it might be, since dynarecs could very well fail on the second attempt).
void SysShutdownDynarecs()
{
	// Special SuperVU "complete" terminator.
	SuperVUDestroy( -1 );

	psxRec.Shutdown();
	recCpu.Shutdown();
}


//////////////////////////////////////////////////////////////////////////////////////////
// Resets all PS2 cpu execution caches, which does not affect that actual PS2 state/condition.
// This can be called at any time outside the context of a Cpu->Execute() block without
// bad things happening (recompilers will slow down for a brief moment since rec code blocks
// are dumped).
// Use this method to reset the recs when important global pointers like the MTGS are re-assigned.
void SysClearExecutionCache()
{
	Cpu		= CHECK_EEREC ? &recCpu : &intCpu;
	psxCpu	= CHECK_IOPREC ? &psxRec : &psxInt;

	Cpu->Reset();
	psxCpu->Reset();

	vuMicroCpuReset();
}

__forceinline void SysUpdate()
{
	HostGui::KeyEvent( PADkeyEvent() );
}

bool EmulationInProgress()
{
	return (g_EmuThread != NULL) && g_EmuThread->IsRunning();
}

// Executes the specified cdvd source and optional elf file.  This command performs a
// full closure of any existing VM state and starts a fresh VM with the requested
// sources.
void SysExecute( CoreEmuThread* newThread, CDVD_SourceType cdvdsrc )
{
	wxASSERT( newThread != NULL );
	safe_delete( g_EmuThread );

	CDVDsys_ChangeSource( cdvdsrc );
	g_EmuThread = newThread;
	g_EmuThread->Resume();
}

// Executes the emulator using a saved/existing virtual machine state and currently
// configured CDVD source device.
// Debug assertions:
void SysExecute( CoreEmuThread* newThread )
{
	wxASSERT( newThread != NULL );
	safe_delete( g_EmuThread );

	g_EmuThread = newThread;
	g_EmuThread->Resume();
}

// Once execution has been ended no action can be taken on the Virtual Machine (such as
// saving states).  No assertions or exceptions.
void SysEndExecution()
{
	if( EmuConfig.closeGSonEsc )
		StateRecovery::MakeGsOnly();

	safe_delete( g_EmuThread );
}

void SysSuspend()
{
	if( g_EmuThread != NULL )
		g_EmuThread->Suspend();
}

void SysResume()
{
	if( g_EmuThread != NULL )
		g_EmuThread->Resume();
}


// Function provided to escape the emulation state, by shutting down plugins and saving
// the GS state.  The execution state is effectively preserved, and can be resumed with a
// call to SysExecute.
/*void SysEndExecution()
{
	if( EmuConfig.closeGSonEsc )
		StateRecovery::MakeGsOnly();

	ClosePlugins( EmuConfig.closeGSonEsc );
}*/

void SysRestorableReset()
{
	if( !EmulationInProgress() ) return;
	StateRecovery::MakeFull();
}

// The calling function should trap and handle exceptions as needed.
// Exceptions:
//   Exception::StateLoadError - thrown when a fully recoverable exception ocurred.  The
//   virtual machine memory state is fully intact.
//
//   Any other exception means the Virtual Memory state is indeterminate and probably
//   invalid.
void SysLoadState( const wxString& file )
{
	// we perform a full backup to memory first so that we can restore later if the
	// load fails.  fixme: should this be made optional?  It could have significant
	// speed impact on state loads on slower machines with low ram. >_<
	StateRecovery::MakeFull();

	gzLoadingState joe( file );		// this'll throw an StateLoadError.

	GetPluginManager().Open();
	cpuReset();
	SysClearExecutionCache();

	joe.FreezeAll();

	if( GSsetGameCRC != NULL )
		GSsetGameCRC(ElfCRC, g_ZeroGSOptions);
}

void SysReset()
{
	Console::Status( _("Resetting...") );

	safe_delete( g_EmuThread );
	GetPluginManager().Shutdown();
	ElfCRC = 0;

	// Note : No need to call cpuReset() here.  It gets called automatically before the
	// emulator resumes execution.
}

// Maps a block of memory for use as a recompiled code buffer, and ensures that the
// allocation is below a certain memory address (specified in "bounds" parameter).
// The allocated block has code execution privileges.
// Returns NULL on allocation failure.
u8 *SysMmapEx(uptr base, u32 size, uptr bounds, const char *caller)
{
	u8 *Mem = (u8*)HostSys::Mmap( base, size );

	if( (Mem == NULL) || (bounds != 0 && (((uptr)Mem + size) > bounds)) )
	{
		DevCon::Notice( "First try failed allocating %s at address 0x%x", params caller, base );

		// memory allocation *must* have the top bit clear, so let's try again
		// with NULL (let the OS pick something for us).

		SafeSysMunmap( Mem, size );

		Mem = (u8*)HostSys::Mmap( NULL, size );
		if( bounds != 0 && (((uptr)Mem + size) > bounds) )
		{
			DevCon::Error( "Fatal Error:\n\tSecond try failed allocating %s, block ptr 0x%x does not meet required criteria.", params caller, Mem );
			SafeSysMunmap( Mem, size );

			// returns NULL, caller should throw an exception.
		}
	}
	return Mem;
}

// Ensures existence of necessary folders, and performs error handling if the
// folders fail to create.
static void InitFolderStructure()
{

}

// Returns FALSE if the core/recompiler memory allocations failed.
bool SysInit()
{
	PCSX2_MEM_PROTECT_BEGIN();
	SysDetect();
	if( !SysAllocateMem() )
		return false;	// critical memory allocation failure;

	SysAllocateDynarecs();
	PCSX2_MEM_PROTECT_END();

	return true;
}<|MERGE_RESOLUTION|>--- conflicted
+++ resolved
@@ -53,10 +53,9 @@
 {
 	using namespace Console;
 
-	if( sysInitialized ) return;
-	sysInitialized = true;
-
-	Notice("PCSX2 " PCSX2_VERSION " (r%d) - compiled on " __DATE__, params SVN_REV );
+	Notice("PCSX2 %d.%d.%d.r%d %s - compiled on " __DATE__, params PCSX2_VersionHi, PCSX2_VersionMid, PCSX2_VersionLo,
+		SVN_REV, SVN_MODS ? "(modded)" : ""
+	);
 	Notice("Savestate version: %x", params g_SaveVersion);
 
 	cpudetectInit();
@@ -64,12 +63,11 @@
 	SetColor( Color_Black );
 
 	WriteLn( "x86Init:" );
-<<<<<<< HEAD
 	WriteLn( wxsFormat(
 		L"\tCPU vendor name  =  %s\n"
 		L"\tFamilyID         =  %x\n"
 		L"\tx86Family        =  %s\n"
-		L"\tCPU speed        =  %d.%03d Ghz\n"
+		L"\tCPU speed        =  %d.%03d ghz\n"
 		L"\tCores            =  %d physical [%d logical]\n"
 		L"\tx86PType         =  %s\n"
 		L"\tx86Flags         =  %8.8x %8.8x\n"
@@ -82,23 +80,6 @@
 			x86caps.Flags, x86caps.Flags2,
 			x86caps.EFlags
 	) );
-=======
-	WriteLn(
-		"\tCPU vendor name =  %s\n"
-		"\tFamilyID  =  %x\n"
-		"\tx86Family =  %s\n"
-		"\tCPU speed =  %d.%03d ghz\n"
-		"\tCores     =  %d physical [%d logical]\n"
-		"\tx86PType  =  %s\n"
-		"\tx86Flags  =  %8.8x %8.8x\n"
-		"\tx86EFlags =  %8.8x\n", params
-			cpuinfo.x86ID, cpuinfo.x86StepID, family.c_str(), 
-			cpuinfo.cpuspeed / 1000, cpuinfo.cpuspeed%1000,
-			cpuinfo.PhysicalCores, cpuinfo.LogicalCores,
-			cpuinfo.x86Type, cpuinfo.x86Flags, cpuinfo.x86Flags2,
-			cpuinfo.x86EFlags
-	);
->>>>>>> bfdb4693
 
 	WriteLn( "Features:" );
 	WriteLn(
@@ -446,6 +427,9 @@
 // Returns FALSE if the core/recompiler memory allocations failed.
 bool SysInit()
 {
+	if( sysInitialized ) return true;
+	sysInitialized = true;
+
 	PCSX2_MEM_PROTECT_BEGIN();
 	SysDetect();
 	if( !SysAllocateMem() )
