/*  PCSX2 - PS2 Emulator for PCs
 *  Copyright (C) 2002-2010  PCSX2 Dev Team
 *
 *  PCSX2 is free software: you can redistribute it and/or modify it under the terms
 *  of the GNU Lesser General Public License as published by the Free Software Found-
 *  ation, either version 3 of the License, or (at your option) any later version.
 *
 *  PCSX2 is distributed in the hope that it will be useful, but WITHOUT ANY WARRANTY;
 *  without even the implied warranty of MERCHANTABILITY or FITNESS FOR A PARTICULAR
 *  PURPOSE.  See the GNU General Public License for more details.
 *
 *  You should have received a copy of the GNU General Public License along with PCSX2.
 *  If not, see <http://www.gnu.org/licenses/>.
 */

#include "PrecompiledHeader.h"
#include "Common.h"

#include "GS.h"
#include "Gif.h"
#include "Vif_Dma.h"

#include "iR5900.h"

using std::min;

// A three-way toggle used to determine if the GIF is stalling (transferring) or done (finished).
// Should be a gifstate_t rather then int, but I don't feel like possibly interfering with savestates right now.
static int gifstate = GIF_STATE_READY;
static bool gifempty = false;

static bool gspath3done = false;

static u32 gscycles = 0, prevcycles = 0, mfifocycles = 0;
static u32 gifqwc = 0;
static bool gifmfifoirq = false;

<<<<<<< HEAD
static __forceinline void clearFIFOstuff(bool full)
=======
//Just some temporary bits to store Path1 transfers if another is in progress.
__aligned16 u8 Path1Buffer[0x1000000];
u32 Path1WritePos = 0;
u32 Path1ReadPos = 0;

static __fi void clearFIFOstuff(bool full)
>>>>>>> e97c68e8
{
	if (full)
		CSRreg.FIFO = CSR_FIFO_FULL;
	else
		CSRreg.FIFO = CSR_FIFO_EMPTY;
}

extern bool SIGNAL_IMR_Pending;

__fi void gsInterrupt()
{
	DMACh& gif = DMACh_GIF;
	GIF_LOG("gsInterrupt: %8.8x", cpuRegs.cycle);

	if(SIGNAL_IMR_Pending == true)
	{
		//DevCon.Warning("Path 3 Paused");
		CPU_INT(DMAC_GIF, 128);
		return;
	}

	if(GSTransferStatus.PTH3 >= PENDINGSTOP_MODE && gifRegs->stat.APATH == GIF_APATH3 )
	{
		gifRegs->stat.OPH = false;
		GSTransferStatus.PTH3 = STOPPED_MODE;
		gifRegs->stat.APATH = GIF_APATH_IDLE;
		//if(gifRegs->stat.P1Q) gsPath1Interrupt();
	}
	

	if (!(gif.chcr.STR))
	{
		//Console.WriteLn("Eh? why are you still interrupting! chcr %x, qwc %x, done = %x", gif.chcr._u32, gif.qwc, done);
		return;
	}


	if ((gif.qwc > 0) || (!gspath3done))
	{
		if (!dmacRegs->ctrl.DMAE)
		{
			Console.Warning("gs dma masked, re-scheduling...");
			// re-raise the int shortly in the future
			CPU_INT( DMAC_GIF, 64 );
			return;
		}

		GIFdma();
		return;
	}

	gspath3done = false;
	gscycles = 0;
	gif.chcr.STR = false;

	////
	/*gifRegs->stat.OPH = false;
	GSTransferStatus.PTH3 = STOPPED_MODE;
	gifRegs->stat.APATH = GIF_APATH_IDLE;*/
	////
	gifRegs->stat.clear_flags(GIF_STAT_FQC);
	clearFIFOstuff(false);
	hwDmacIrq(DMAC_GIF);
	//DevCon.Warning("GIF DMA end");
}

static u32 WRITERING_DMA(u32 *pMem, u32 qwc)
{
	GetMTGS().PrepDataPacket(GIF_PATH_3, qwc);
	uint size = GIFPath_CopyTag(GIF_PATH_3, (u128*)pMem, qwc );
	GetMTGS().SendDataPacket();
	return size;
}

static u32 WRITERING_DMA(tDMA_TAG *pMem, u32 qwc)
{
    return WRITERING_DMA((u32*)pMem, qwc);
}

int  _GIFchain()
{
	DMACh& gif = DMACh_GIF;
	tDMA_TAG *pMem;

	pMem = dmaGetAddr(gif.madr, false);
	if (pMem == NULL)
	{
		// reset path3, fixes dark cloud 2
		GIFPath_Clear( GIF_PATH_3 );

		//must increment madr and clear qwc, else it loops
		gif.madr += gif.qwc * 16;
		gif.qwc = 0;
		Console.Warning( "Hackfix - NULL GIFchain" );
		return -1;
	}

	return WRITERING_DMA(pMem, gif.qwc);
}

static __fi void GIFchain()
{
	// qwc check now done outside this function
	// Voodoocycles
	// >> 2 so Drakan and Tekken 5 don't mess up in some PATH3 transfer. Cycles to interrupt were getting huge..
	/*if (gif.qwc)*/ gscycles+= ( _GIFchain() * BIAS); /* guessing */
}

static __fi bool checkTieBit(tDMA_TAG* &ptag)
{
	DMACh& gif = DMACh_GIF;
	if (gif.chcr.TIE && ptag->IRQ)
	{
		GIF_LOG("dmaIrq Set");
		gspath3done = true;
		return true;
	}

	return false;
}

static __fi tDMA_TAG* ReadTag()
{
	DMACh& gif = DMACh_GIF;
	tDMA_TAG* ptag = dmaGetAddr(gif.tadr, false);  //Set memory pointer to TADR

	if (!(gif.transfer("Gif", ptag))) return NULL;

	gif.madr = ptag[1]._u32;				    //MADR = ADDR field + SPR
	gscycles += 2; // Add 1 cycles from the QW read for the tag

	gspath3done = hwDmacSrcChainWithStack(gif, ptag->ID);
	return ptag;
}

static __fi tDMA_TAG* ReadTag2()
{
	DMACh& gif = DMACh_GIF;
	tDMA_TAG* ptag = dmaGetAddr(gif.tadr, false);  //Set memory pointer to TADR

    gif.unsafeTransfer(ptag);
	gif.madr = ptag[1]._u32;

	gspath3done = hwDmacSrcChainWithStack(gif, ptag->ID);
	return ptag;
}

bool CheckPaths(int Channel)
{
	if(GSTransferStatus.PTH3 <= IMAGE_MODE && gifRegs->mode.IMT)
	{
		if((gifRegs->stat.P1Q == true || gifRegs->stat.P2Q == true) || (gifRegs->stat.APATH > GIF_APATH_IDLE && gifRegs->stat.APATH < GIF_APATH3))
		{
			if((vif1.cmd & 0x7f) != 0x51 || gifRegs->stat.P1Q == true)
			{
					gifRegs->stat.IP3 = true;
					//if(gifRegs->stat.P1Q) gsPath1Interrupt();
					CPU_INT(DMAC_GIF, 16);
					return false;
			}
		}
	}
	else if((GSTransferStatus.PTH3 == IDLE_MODE)|| (GSTransferStatus.PTH3 == STOPPED_MODE))
	{
		//This should cover both scenarios, as DIRECTHL doesn't gain priority when image mode is running (PENDINGIMAGE_MODE == fininshed).
		if((gifRegs->stat.P1Q == true || gifRegs->stat.P2Q == true) || (gifRegs->stat.APATH > GIF_APATH_IDLE && gifRegs->stat.APATH < GIF_APATH3))
		{
			gifRegs->stat.IP3 = true;
			CPU_INT(DMAC_GIF, 16);
			return false;
		}
	}
	
	gifRegs->stat.IP3 = false;
	return true;
}

void GIFdma()
{
	DMACh& gif = DMACh_GIF;

	tDMA_TAG *ptag;

	gscycles = prevcycles;

	if (gifRegs->ctrl.PSE)  // temporarily stop
	{
		Console.WriteLn("Gif dma temp paused? (non MFIFO GIF)");
		CPU_INT(DMAC_GIF, 16);
		return;
	}

	if ((dmacRegs->ctrl.STD == STD_GIF) && (prevcycles != 0))
	{
		//Console.WriteLn("GS Stall Control Source = %x, Drain = %x\n MADR = %x, STADR = %x", (psHu32(0xe000) >> 4) & 0x3, (psHu32(0xe000) >> 6) & 0x3, gif.madr, psHu32(DMAC_STADR));

		if ((gif.madr + (gif.qwc * 16)) > dmacRegs->stadr.ADDR)
		{
			CPU_INT(DMAC_GIF, 4);
			gscycles = 0;
			return;
		}

		prevcycles = 0;
		gif.qwc = 0;
	}

	clearFIFOstuff(true);
	gifRegs->stat.FQC = min((u16)0x10, gif.qwc);// FQC=31, hack ;) (for values of 31 that equal 16) [ used to be 0xE00; // APATH=3]

	
	if (vif1Regs->mskpath3 || gifRegs->mode.M3R)
	{
		if (gif.qwc == 0)
		{
			if ((gif.chcr.MOD == CHAIN_MODE) && gif.chcr.STR)
			{
				//DevCon.Warning("GIF Reading Tag Masked MSK = %x", vif1Regs->mskpath3);
			    ptag = ReadTag();
				gifRegs->stat.FQC = min((u16)0x10, gif.qwc);// FQC=31, hack ;) (for values of 31 that equal 16) [ used to be 0xE00; // APATH=3]
				if (ptag == NULL) return;
				GIF_LOG("PTH3 MASK gifdmaChain %8.8x_%8.8x size=%d, id=%d, addr=%lx tadr=%lx", ptag[1]._u32, ptag[0]._u32, gif.qwc, ptag->ID, gif.madr, gif.tadr);

				//Check TIE bit of CHCR and IRQ bit of tag
				if (checkTieBit(ptag))  GIF_LOG("PATH3 MSK dmaIrq Set");
			}
		}
		

		if (GSTransferStatus.PTH3 == IDLE_MODE)
		{
			GIF_LOG("PTH3 MASK Paused by VIF QWC %x", gif.qwc);
			
			//DevCon.Warning("GIF Paused by Mask MSK = %x", vif1Regs->mskpath3);
			
			if(gif.qwc == 0) gsInterrupt();
			else gifRegs->stat.set_flags(GIF_STAT_P3Q);
			return;
		}
		

	 	
	    gifRegs->stat.OPH = true;
		gifRegs->stat.FQC = min((u16)0x10, gif.qwc);// FQC=31, hack ;) (for values of 31 that equal 16) [ used to be 0xE00; // APATH=3]
		//Check with Path3 masking games
		if (gif.qwc > 0) {
			gifRegs->stat.set_flags(GIF_STAT_P3Q);
			if(CheckPaths(DMAC_GIF) == false) return;
			gifRegs->stat.clear_flags(GIF_STAT_P3Q);
			GIF_LOG("PTH3 MASK Transferring");
			GIFchain();			
			/*if(GSTransferStatus.PTH3 == PENDINGSTOP_MODE && gifRegs->stat.APATH == GIF_APATH_IDLE) 
			{
				GSTransferStatus.PTH3 = STOPPED_MODE;
			}*/
		}//else DevCon.WriteLn("GIFdma() case 1, but qwc = 0!"); //Don't do 0 GIFchain and then return
		CPU_INT(DMAC_GIF, gscycles);	
		return;
		
	}
	
	gifRegs->stat.OPH = true;
	// Transfer Dn_QWC from Dn_MADR to GIF
	if ((gif.chcr.MOD == NORMAL_MODE) || (gif.qwc > 0)) // Normal Mode
	{

		if ((dmacRegs->ctrl.STD == STD_GIF) && (gif.chcr.MOD == NORMAL_MODE))
		{
			//Console.WriteLn("DMA Stall Control on GIF normal");
		}
		gifRegs->stat.FQC = min((u16)0x10, gif.qwc);// FQC=31, hack ;) (for values of 31 that equal 16) [ used to be 0xE00; // APATH=3]
		//Check with Path3 masking games
		//DevCon.Warning("GIF Transferring Normal/ChainQWC MSK = %x", vif1Regs->mskpath3);
		
		
		
		if (gif.qwc > 0) {
			gifRegs->stat.set_flags(GIF_STAT_P3Q);
			if(CheckPaths(DMAC_GIF) == false) return;
			gifRegs->stat.clear_flags(GIF_STAT_P3Q);
			GIFchain();	//Transfers the data set by the switch
			CPU_INT(DMAC_GIF, gscycles);
			return;
		} else DevCon.Warning("GIF Normalmode or QWC going to invalid case? CHCR %x", gif.chcr._u32);

		//else DevCon.WriteLn("GIFdma() case 2, but qwc = 0!"); //Don't do 0 GIFchain and then return, fixes Dual Hearts
	}

	if ((gif.chcr.MOD == CHAIN_MODE) && (!gspath3done)) // Chain Mode
	{
        ptag = ReadTag();
        if (ptag == NULL) return;
		//DevCon.Warning("GIF Reading Tag MSK = %x", vif1Regs->mskpath3);
		GIF_LOG("gifdmaChain %8.8x_%8.8x size=%d, id=%d, addr=%lx tadr=%lx", ptag[1]._u32, ptag[0]._u32, gif.qwc, ptag->ID, gif.madr, gif.tadr);
		gifRegs->stat.FQC = min((u16)0x10, gif.qwc);// FQC=31, hack ;) (for values of 31 that equal 16) [ used to be 0xE00; // APATH=3]
		if (dmacRegs->ctrl.STD == STD_GIF)
		{
			// there are still bugs, need to also check if gif.madr +16*qwc >= stadr, if not, stall
			if (!gspath3done && ((gif.madr + (gif.qwc * 16)) > dmacRegs->stadr.ADDR) && (ptag->ID == TAG_REFS))
			{
				// stalled.
				// We really need to test this. Pay attention to prevcycles, as it used to trigger GIFchains in the code above. (rama)
				//Console.WriteLn("GS Stall Control start Source = %x, Drain = %x\n MADR = %x, STADR = %x", (psHu32(0xe000) >> 4) & 0x3, (psHu32(0xe000) >> 6) & 0x3,gif.madr, psHu32(DMAC_STADR));
				prevcycles = gscycles;
				//gif.tadr -= 16;
				// Quake III revolution wants to see tadr move.
				// Simple Media System (homebrew) as well.
				// -16 also seems right (it shifts the bg image right if anything else).
				gif.tadr -= 16;
				// Next line also needs to be here, according to ref
				gif.qwc = 0;
				hwDmacIrq(DMAC_STALL_SIS);
				CPU_INT(DMAC_GIF, gscycles);
				gscycles = 0;
				return;
			}
		}

		checkTieBit(ptag);
		/*if(gif.qwc == 0)
		{
			gsInterrupt();
			return;
		}*/
	}

	prevcycles = 0;
	CPU_INT(DMAC_GIF, gscycles);
	gifRegs->stat.FQC = min((u16)0x10, gif.qwc);// FQC=31, hack ;) (for values of 31 that equal 16) [ used to be 0xE00; // OPH=1 | APATH=3]
}

void dmaGIF()
{
	DMACh& gif = DMACh_GIF;

	//We used to add wait time for the buffer to fill here, fixing some timing problems in path 3 masking
	//It takes the time of 24 QW for the BUS to become ready - The Punisher And Streetball
	//DevCon.Warning("dmaGIFstart chcr = %lx, madr = %lx, qwc  = %lx\n tadr = %lx, asr0 = %lx, asr1 = %lx", gif.chcr._u32, gif.madr, gif.qwc, gif.tadr, gif.asr0, gif.asr1);

	gspath3done = false; // For some reason this doesn't clear? So when the system starts the thread, we will clear it :)

	gifRegs->stat.FQC |= 0x10; // hack ;)

	if (gif.chcr.MOD == NORMAL_MODE) { //Else it really is a normal transfer and we want to quit, else it gets confused with chains
		gspath3done = true;
	}
	clearFIFOstuff(true);

	if(gif.chcr.MOD == CHAIN_MODE && gif.qwc > 0) 
	{
		//DevCon.Warning(L"GIF QWC on Chain " + gif.chcr.desc());
		if ((gif.chcr.tag().ID == TAG_REFE) || (gif.chcr.tag().ID == TAG_END))
		{
			gspath3done = true;
		}
	}

	if (dmacRegs->ctrl.MFD == MFD_GIF)  // GIF MFIFO
	{
		//Console.WriteLn("GIF MFIFO");
		gifMFIFOInterrupt();
		return;
	}	

	GIFdma();
}

// called from only one location, so forceinline it:
static __fi bool mfifoGIFrbTransfer()
{
	DMACh& gif = DMACh_GIF;

	u32 mfifoqwc = min(gifqwc, (u32)gif.qwc);
	u32 *src;

	GetMTGS().PrepDataPacket(GIF_PATH_3, mfifoqwc);

	// TODO (minor optimization): The new GIFpath parser can do rather efficient wrapping of
	// its own internally now. We just need to groom a version of it that can wrap around MFIFO
	// memory similarly to how it wraps VU1 memory on PATH1.

	/* Check if the transfer should wrap around the ring buffer */
	if ((gif.madr + mfifoqwc * 16) > (dmacRegs->mfifoRingEnd() + 16))
	{
		uint s1 = ((dmacRegs->mfifoRingEnd() + 16) - gif.madr) >> 4;
		uint s2 = (mfifoqwc - s1);

		/* it does (wrap around), so first copy 's1' bytes from 'addr' to 'data' */
		/* and second copy 's2' bytes from 'maddr' to '&data[s1]' */

		src = (u32*)PSM(gif.madr);
		if (src == NULL) return false;
		uint copied = GIFPath_CopyTag(GIF_PATH_3, (u128*)src, s1);

		if (copied == s1)	// but only copy second if first didn't abort prematurely for some reason.
		{
			src = (u32*)PSM(dmacRegs->rbor.ADDR);
			if (src == NULL) return false;
			copied += GIFPath_CopyTag(GIF_PATH_3, (u128*)src, s2);
		}

		mfifoqwc = copied;
	}
	else
	{
		/* it doesn't, so just transfer 'qwc*16' words from 'gif.madr' to GS */
		src = (u32*)PSM(gif.madr);
		if (src == NULL) return false;
		mfifoqwc = GIFPath_CopyTag(GIF_PATH_3, (u128*)src, mfifoqwc);
		gif.madr = dmacRegs->mfifoWrapAddr(gif.madr);
	}

	GetMTGS().SendDataPacket();
	gifqwc -= mfifoqwc;

	return true;
}

// called from only one location, so forceinline it:
static __fi bool mfifoGIFchain()
{
	DMACh& gif = DMACh_GIF;

	/* Is QWC = 0? if so there is nothing to transfer */
	if (gif.qwc == 0) return true;

	if ((gif.madr >= dmacRegs->rbor.ADDR) && (gif.madr <= dmacRegs->mfifoRingEnd()))
	{
		if (!mfifoGIFrbTransfer()) return false;
	}
	else
	{
		int mfifoqwc;

		tDMA_TAG *pMem = dmaGetAddr(gif.madr, false);
		if (pMem == NULL) return false;

		mfifoqwc = WRITERING_DMA(pMem, gif.qwc);
		mfifocycles += (mfifoqwc) * 2; /* guessing */
	}

	return true;
}

void mfifoGIFtransfer(int qwc)
{
	DMACh& gif = DMACh_GIF;
	tDMA_TAG *ptag;

	mfifocycles = 0;
	gifmfifoirq = false;

	if(qwc > 0 )
	{
		gifqwc += qwc;

		if (!(gifstate & GIF_STATE_EMPTY)) return;
		// if (gifempty == false) return;
		gifstate &= ~GIF_STATE_EMPTY;
		gifempty = false;
	}

	if (gifRegs->ctrl.PSE)  // temporarily stop
	{
		Console.WriteLn("Gif dma temp paused?");
		CPU_INT(DMAC_MFIFO_GIF, 16);
		return;
	}

	if (gif.qwc == 0)
	{
		DMACh& spr0 = DMACh_SPR0;
		if (gif.tadr == spr0.madr)
		{
			//if( gifqwc > 1 ) DevCon.WriteLn("gif mfifo tadr==madr but qwc = %d", gifqwc);
			hwDmacIrq(DMAC_MFIFO_EMPTY);
			gifstate |= GIF_STATE_EMPTY;
			gifempty = true;
			return;
		}

		gif.tadr = dmacRegs->mfifoWrapAddr(gif.tadr);

		ptag = dmaGetAddr(gif.tadr, false);
		gif.unsafeTransfer(ptag);
		gif.madr = ptag[1]._u32;

		mfifocycles += 2;

		GIF_LOG("dmaChain %8.8x_%8.8x size=%d, id=%d, madr=%lx, tadr=%lx mfifo qwc = %x spr0 madr = %x",
				ptag[1]._u32, ptag[0]._u32, gif.qwc, ptag->ID, gif.madr, gif.tadr, gifqwc, spr0.madr);

		gifqwc--;

		switch (ptag->ID)
		{
			case TAG_REFE:		// Refe - Transfer Packet According to ADDR field
				gif.tadr = dmacRegs->mfifoWrapAddr(gif.tadr + 16);
				gifstate = GIF_STATE_DONE;									//End Transfer
				break;

			case TAG_CNT:		// CNT - Transfer QWC following the tag.
				gif.madr = dmacRegs->mfifoWrapAddr(gif.tadr + 16);					//Set MADR to QW after Tag
				gif.tadr = dmacRegs->mfifoWrapAddr(gif.madr + (gif.qwc << 4));		//Set TADR to QW following the data
				gifstate = GIF_STATE_READY;
				break;

			case TAG_NEXT:		// Next - Transfer QWC following tag. TADR = ADDR
			{
				u32 temp = gif.madr;										//Temporarily Store ADDR
				gif.madr = dmacRegs->mfifoWrapAddr(gif.tadr + 16);					//Set MADR to QW following the tag
				gif.tadr = temp;											//Copy temporarily stored ADDR to Tag
				gifstate = GIF_STATE_READY;
				break;
			}

			case TAG_REF:		// Ref - Transfer QWC from ADDR field
			case TAG_REFS:		// Refs - Transfer QWC from ADDR field (Stall Control)
				gif.tadr = dmacRegs->mfifoWrapAddr(gif.tadr + 16);					//Set TADR to next tag
				gifstate = GIF_STATE_READY;
				break;

			case TAG_END:		// End - Transfer QWC following the tag
				gif.madr = dmacRegs->mfifoWrapAddr(gif.tadr + 16);					//Set MADR to data following the tag
				gif.tadr = dmacRegs->mfifoWrapAddr(gif.madr + (gif.qwc << 4));		//Set TADR to QW following the data
				gifstate = GIF_STATE_DONE;									//End Transfer
				break;
			}

		if ((gif.chcr.TIE) && (ptag->IRQ))
		{
			SPR_LOG("dmaIrq Set");
			gifstate = GIF_STATE_DONE;
			gifmfifoirq = true;
		}
	 }

	if (!mfifoGIFchain())
	{
		Console.WriteLn("GIF dmaChain error size=%d, madr=%lx, tadr=%lx", gif.qwc, gif.madr, gif.tadr);
		gifstate = GIF_STATE_STALL;
	}

	if ((gif.qwc == 0) && (gifstate & GIF_STATE_DONE)) gifstate = GIF_STATE_STALL;
	CPU_INT(DMAC_MFIFO_GIF,mfifocycles);

	SPR_LOG("mfifoGIFtransfer end %x madr %x, tadr %x", gif.chcr._u32, gif.madr, gif.tadr);
}

void gifMFIFOInterrupt()
{
	DMACh& gif = DMACh_GIF;

    //Console.WriteLn("gifMFIFOInterrupt");
	mfifocycles = 0;

	if(SIGNAL_IMR_Pending == true)
	{
		//DevCon.Warning("Path 3 Paused");
		CPU_INT(DMAC_MFIFO_GIF, 128);
		return;
	}

	if(GSTransferStatus.PTH3 == STOPPED_MODE && gifRegs->stat.APATH == GIF_APATH3 )
	{
		gifRegs->stat.OPH = false;
		gifRegs->stat.APATH = GIF_APATH_IDLE;
		//if(gifRegs->stat.P1Q) gsPath1Interrupt();
	}

	if(CheckPaths(11) == false) return;

	if (!(gif.chcr.STR))
	{
		Console.WriteLn("WTF GIFMFIFO");
		cpuRegs.interrupt &= ~(1 << 11);
		return;
	}

	if (!(gifstate & GIF_STATE_STALL))
	{
		if (gifqwc <= 0)
		{
			//Console.WriteLn("Empty");
			hwDmacIrq(DMAC_MFIFO_EMPTY);
			gifstate |= GIF_STATE_EMPTY;
			gifempty = true;

			gifRegs->stat.IMT = false;
			return;
		}
		mfifoGIFtransfer(0);
		return;
	}

#ifdef PCSX2_DEVBUILD
	if ((gifstate & GIF_STATE_READY) || (gif.qwc > 0))
	{
		Console.Error("gifMFIFO Panic > Shouldn't go here!");
		return;
	}
#endif
	//if(gifqwc > 0) Console.WriteLn("GIF MFIFO ending with stuff in it %x", gifqwc);
	if (!gifmfifoirq) gifqwc = 0;

	gspath3done = false;
	gscycles = 0;

	gifRegs->stat.clear_flags(GIF_STAT_APATH3 | GIF_STAT_P3Q | GIF_STAT_FQC); // APATH, P3Q,  FQC = 0

	vif1Regs->stat.VGW = false;
	gif.chcr.STR = false;
	gifstate = GIF_STATE_READY;
	hwDmacIrq(DMAC_GIF);
	clearFIFOstuff(false);
}

void SaveStateBase::gifFreeze()
{
	FreezeTag( "GIFdma" );

	Freeze( gifstate );
	Freeze( gifqwc );
	Freeze( gspath3done );
	Freeze( gscycles );
	//Freeze(gifempty);
	// Note: mfifocycles is not a persistent var, so no need to save it here.
}<|MERGE_RESOLUTION|>--- conflicted
+++ resolved
@@ -35,16 +35,7 @@
 static u32 gifqwc = 0;
 static bool gifmfifoirq = false;
 
-<<<<<<< HEAD
-static __forceinline void clearFIFOstuff(bool full)
-=======
-//Just some temporary bits to store Path1 transfers if another is in progress.
-__aligned16 u8 Path1Buffer[0x1000000];
-u32 Path1WritePos = 0;
-u32 Path1ReadPos = 0;
-
 static __fi void clearFIFOstuff(bool full)
->>>>>>> e97c68e8
 {
 	if (full)
 		CSRreg.FIFO = CSR_FIFO_FULL;
