--- conflicted
+++ resolved
@@ -23,7 +23,7 @@
 #include "Common.h"
 #include "VU.h"
 #include "GS.h"
-#include "ix86/ix86.h"
+#include "x86emitter/x86emitter.h"
 #include "microVU_IR.h"
 #include "microVU_Misc.h"
 
@@ -106,15 +106,6 @@
 
 #define mMaxProg ((mVU->index)?64:8) // The amount of Micro Programs Recs will 'remember' (For n = 1, 2, 4, 8, 16, etc...)
 struct microProgManager {
-<<<<<<< HEAD
-	microProgram<pSize>	prog[mMaxProg];	// Store MicroPrograms in memory
-	static const int	max = mMaxProg - 1;
-	int					cur;			// Index to Current MicroProgram thats running (-1 = uncached)
-	int					total;			// Total Number of valid MicroPrograms minus 1
-	int					cleared;		// Micro Program is Indeterminate so must be searched for (and if no matches are found then recompile a new one)
-	int					finished;		// Completed MicroProgram by E-bit Termination
-	microRegInfo		lpState;		// Pipeline state from where program left off (useful for continuing execution)
-=======
 	microProgram*	prog;	 // Store MicroPrograms in memory
 	int				max;	 // Max Number of MicroPrograms minus 1
 	int				total;	 // Total Number of valid MicroPrograms minus 1
@@ -122,7 +113,6 @@
 	int				isSame;	 // Current cached microProgram is Exact Same program as mVU->regs->Micro (-1 = unknown, 0 = No, 1 = Yes)
 	int				cleared; // Micro Program is Indeterminate so must be searched for (and if no matches are found then recompile a new one)
 	microRegInfo	lpState; // Pipeline state from where program left off (useful for continuing execution)
->>>>>>> 60e1fcff
 };
 
 #define mVUcacheSize (mMaxProg * 0xCCCCC) // 0.8mb per program
@@ -185,13 +175,9 @@
 void* __fastcall	mVUexecuteVU0(u32 startPC, u32 cycles);
 void* __fastcall	mVUexecuteVU1(u32 startPC, u32 cycles);
 
-<<<<<<< HEAD
-typedef void (__fastcall *mVUrecCall)(u32, u32);
-=======
 // recCall Function Pointer
 typedef void (__fastcall *mVUrecCall)(u32, u32);
 
->>>>>>> 60e1fcff
 
 // Include all the *.inl files (Needed because C++ sucks with templates and *.cpp files)
 #include "microVU_Misc.inl"
