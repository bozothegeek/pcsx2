/*  PCSX2 - PS2 Emulator for PCs
 *  Copyright (C) 2002-2010  PCSX2 Dev Team
 *
 *  PCSX2 is free software: you can redistribute it and/or modify it under the terms
 *  of the GNU Lesser General Public License as published by the Free Software Found-
 *  ation, either version 3 of the License, or (at your option) any later version.
 *
 *  PCSX2 is distributed in the hope that it will be useful, but WITHOUT ANY WARRANTY;
 *  without even the implied warranty of MERCHANTABILITY or FITNESS FOR A PARTICULAR
 *  PURPOSE.  See the GNU General Public License for more details.
 *
 *  You should have received a copy of the GNU General Public License along with PCSX2.
 *  If not, see <http://www.gnu.org/licenses/>.
 */

#pragma once
//#define mVUlogProg // Dumps MicroPrograms to \logs\*.html

class AsciiFile;
using namespace std;
using namespace x86Emitter;

#include <deque>

#include "VU.h"
#include "GS.h"
#include "Gif.h"
#include "iR5900.h"
#include "R5900OpcodeTables.h"
#include "x86emitter/x86emitter.h"
#include "SamplProf.h"
#include "microVU_Misc.h"
#include "microVU_IR.h"

struct microBlockLink {
	microBlock		block;
	microBlockLink*	next;
};

class microBlockManager {
private:
	microBlockLink* blockList;
	microBlockLink* blockEnd;
	int listI;

public:
	microBlockManager() {
		listI = 0;
		blockEnd = blockList = NULL;
	}
	~microBlockManager() { reset(); }
	void reset() {
		microBlockLink* linkI = blockList;
		while( linkI != NULL )
		{
			microBlockLink* freeI = linkI;
			linkI = linkI->next;
			_aligned_free(freeI);
		}
		listI = 0;
		blockEnd = blockList = NULL;
	};
	microBlock* add(microBlock* pBlock) {
		microBlock* thisBlock = search(&pBlock->pState);
		if (!thisBlock) {
			listI++;
			microBlockLink* newBlock = (microBlockLink*)_aligned_malloc(sizeof(microBlockLink), 16);
			newBlock->next = NULL;

			if (blockEnd) {
				blockEnd->next	= newBlock;
				blockEnd		= newBlock;
			}
			else {
				blockEnd = blockList = newBlock;
			}

			memcpy_const(&newBlock->block, pBlock, sizeof(microBlock));
			thisBlock =  &newBlock->block;
		}
		return thisBlock;
	}
	__ri microBlock* search(microRegInfo* pState) {
		if (pState->needExactMatch) { // Needs Detailed Search (Exact Match of Pipeline State)
			for (microBlockLink* linkI = blockList; linkI != NULL; linkI = linkI->next) {
				if (mVUquickSearch((void*)pState, (void*)&linkI->block.pState, sizeof(microRegInfo)))
					return &linkI->block;
			}
		}
		else { // Can do Simple Search (Only Matches the Important Pipeline Stuff)
			for (microBlockLink* linkI = blockList; linkI != NULL; linkI = linkI->next) {
				if (doConstProp && (linkI->block.pState.vi15 != pState->vi15)) continue;
				if (linkI->block.pState.quick32[0] != pState->quick32[0]) continue;
				if (linkI->block.pState.quick32[1] != pState->quick32[1]) continue;
				return &linkI->block;
			}
		}
		return NULL;
	}
	void printInfo(int pc) {
		if (listI < 7) return;
		microBlockLink* linkI = blockList;
		for (int i = 0; i <= listI; i++) {
			u32 viCRC = 0, vfCRC = 0, crc = 0, z = sizeof(microRegInfo)/4;
			for (u32 j = 0; j < 4;  j++) viCRC -= ((u32*)linkI->block.pState.VI)[j];
			for (u32 j = 0; j < 32; j++) vfCRC -= linkI->block.pState.VF[j].reg;
			for (u32 j = 0; j < z;  j++) crc   -= ((u32*)&linkI->block.pState)[j];
			DevCon.WriteLn(Color_Green, "[%04x][Block #%d][crc=%08x][q=%02d][p=%02d][xgkick=%d][vi15=%08x][viBackup=%02d]"
			"[flags=%02x][exactMatch=%x][blockType=%d][viCRC=%08x][vfCRC=%08x]", pc, i, crc, linkI->block.pState.q, 
			linkI->block.pState.p, linkI->block.pState.xgkick, linkI->block.pState.vi15, linkI->block.pState.viBackUp, 
			linkI->block.pState.flags, linkI->block.pState.needExactMatch, linkI->block.pState.blockType, viCRC, vfCRC);
			linkI = linkI->next;
		}
	}
};

struct microRange {
	s32 start; // Start PC (The opcode the block starts at)
	s32 end;   // End PC   (The opcode the block ends with)
};

#define mProgSize (0x4000/4)
struct microProgram {
	u32				   data [mProgSize];   // Holds a copy of the VU microProgram
	microBlockManager* block[mProgSize/2]; // Array of Block Managers
	deque<microRange>* ranges;			   // The ranges of the microProgram that have already been recompiled
	u32 startPC; // Start PC of this program
	int idx;	 // Program index
};

typedef deque<microProgram*> microProgramList;

struct microProgramQuick {
	microBlockManager*    block; // Quick reference to valid microBlockManager for current startPC
	microProgram*		  prog;	 // The microProgram who is the owner of 'block'
};

struct microProgManager {
	microIR<mProgSize>	IRinfo;				// IR information
	microProgramList*	prog [mProgSize/2];	// List of microPrograms indexed by startPC values
	microProgramQuick	quick[mProgSize/2];	// Quick reference to valid microPrograms for current execution
	microProgram*		cur;				// Pointer to currently running MicroProgram
	int					total;				// Total Number of valid MicroPrograms
	int					isSame;				// Current cached microProgram is Exact Same program as mVU->regs().Micro (-1 = unknown, 0 = No, 1 = Yes)
	int					cleared;			// Micro Program is Indeterminate so must be searched for (and if no matches are found then recompile a new one)
	u32					curFrame;			// Frame Counter
	u8*					x86ptr;				// Pointer to program's recompilation code
	u8*					x86start;			// Start of program's rec-cache
	u8*					x86end;				// Limit of program's rec-cache
	microRegInfo		lpState;			// Pipeline state from where program left off (useful for continuing execution)
};

#define mVUdispCacheSize (0x1000) // Dispatcher Cache Size
#define mVUcacheSize     ((index) ? (_1mb *  17) : (_1mb *  7)) // Initial Size (Excluding Safe-Zone)
#define mVUcacheMaxSize  ((mVU->index) ? (_1mb * 100) : (_1mb * 50)) // Max Size allowed to grow to
#define mVUcacheGrowBy	 ((mVU->index) ? (_1mb *  15) : (_1mb * 10)) // Grows by this amount
#define mVUcacheSafeZone ((index) ? (_1mb *   3) : (_1mb *  3)) // Safe-Zone for last program

struct microVU {

<<<<<<< HEAD
	__aligned16 u32 statFlag[4]; // 4 instances of status flag (backup for xgkick)
	__aligned16 u32 macFlag[4];  // 4 instances of mac    flag (used in execution)
	__aligned16 u32 clipFlag[4]; // 4 instances of clip   flag (used in execution)
	__aligned16 u32 xmmPQb[4];   // Backup for xmmPQ
	__aligned16 u32 xmmCTemp[4]; // Backup used in mVUclamp2()
=======
	__aligned16 u32 macFlag[4];		 // 4 instances of mac  flag (used in execution)
	__aligned16 u32 clipFlag[4];	 // 4 instances of clip flag (used in execution)
	__aligned16 u32 xmmCTemp[4];	 // Backup used in mVUclamp2()
	__aligned16 u32 xmmBackup[8][4]; // Backup for xmm0~xmm7
>>>>>>> 46b89abb

	u32 index;			// VU Index (VU0 or VU1)
	u32 cop2;			// VU is in COP2 mode?  (No/Yes)
	u32 vuMemSize;		// VU Main  Memory Size (in bytes)
	u32 microMemSize;	// VU Micro Memory Size (in bytes)
	u32 progSize;		// VU Micro Memory Size (in u32's)
	u32 progMemMask;	// VU Micro Memory Size (in u32's)
	u32 cacheSize;		// VU Cache Size

	microProgManager prog;		// Micro Program Data
	ScopedPtr<microRegAlloc>	regAlloc;	// Reg Alloc Class
	ScopedPtr<AsciiFile>		logFile;	// Log File Pointer

	u8*		cache;		  // Dynarec Cache Start (where we will start writing the recompiled code to)
	u8*		dispCache;	  // Dispatchers Cache (where startFunct and exitFunct are written to)
	u8*		startFunct;	  // Function Ptr to the recompiler dispatcher (start)
	u8*		exitFunct;	  // Function Ptr to the recompiler dispatcher (exit)
	u8*		startFunctXG; // Function Ptr to the recompiler dispatcher (xgkick resume)
	u8*		exitFunctXG;  // Function Ptr to the recompiler dispatcher (xgkick exit)
	u8*		resumePtrXG;  // Ptr to recompiled code position to resume xgkick
	u32		code;		  // Contains the current Instruction
	u32		divFlag;	  // 1 instance of I/D flags
	u32		VIbackup;	  // Holds a backup of a VI reg if modified before a branch
	u32		VIxgkick;	  // Holds a backup of a VI reg used for xgkick-delays
	u32		branch;		  // Holds branch compare result (IBxx) OR Holds address to Jump to (JALR/JR)
	u32		badBranch;	  // For Branches in Branch Delay Slots, holds Address the first Branch went to + 8
	u32		evilBranch;	  // For Branches in Branch Delay Slots, holds Address to Jump to
	u32		p;			  // Holds current P instance index
	u32		q;			  // Holds current Q instance index
	u32		totalCycles;  // Total Cycles that mVU is expected to run for
	u32		cycles;		  // Cycles Counter

	VURegs& regs() const { return ::vuRegs[index]; }

	VIFregisters& getVifRegs() const	{ return regs().GetVifRegs(); }
	__fi REG_VI& getVI(uint reg) const	{ return regs().VI[reg]; }
	__fi VECTOR& getVF(uint reg) const	{ return regs().VF[reg]; }


	__fi s16 Imm5() const	{ return ((code & 0x400) ? 0xfff0 : 0) | ((code >> 6) & 0xf); }
	__fi s32 Imm11() const	{ return (code & 0x400) ? (0xfffffc00 | (code & 0x3ff)) : (code & 0x3ff); }
	__fi u32 Imm12() const	{ return (((code >> 21) & 0x1) << 11) | (code & 0x7ff); }
	__fi u32 Imm15() const	{ return ((code >> 10) & 0x7800) | (code & 0x7ff); }
	__fi u32 Imm24() const	{ return code & 0xffffff; }

	// Fetches the PC and instruction opcode relative to the current PC.  Used to rewind and
	// fast-forward the IR state while calculating VU pipeline conditions (branches, writebacks, etc)
	__fi void advancePC( int x )
	{
		prog.IRinfo.curPC += x;
		prog.IRinfo.curPC &= progMemMask;
		code = ((u32*)regs().Micro)[prog.IRinfo.curPC];
	}
	
	__ri uint getBranchAddr() const
	{
		pxAssumeDev((prog.IRinfo.curPC & 1) == 0, "microVU recompiler: Upper instructions cannot have valid branch addresses.");
		return (((prog.IRinfo.curPC + 2)  + (Imm11() * 2)) & progMemMask) * 4;
	}

	__ri uint getBranchAddrN() const
	{
		pxAssumeDev((prog.IRinfo.curPC & 1) == 0, "microVU recompiler: Upper instructions cannot have valid branch addresses.");
		return (((prog.IRinfo.curPC + 4)  + (Imm11() * 2)) & progMemMask) * 4;
	}

	void init(uint vuIndex);
	void reset();
	void close();
};

// microVU rec structs
extern __aligned16 microVU microVU0;
extern __aligned16 microVU microVU1;

// Debug Helper
int mVUdebugNow = 0;

// Main Functions
static void  mVUclear(mV, u32, u32);
static void  mVUresizeCache(mV, u32);
static void* mVUblockFetch(microVU* mVU, u32 startPC, uptr pState);
_mVUt extern void* __fastcall mVUcompileJIT(u32 startPC, uptr pState);

// Prototypes for Linux
extern void  __fastcall mVUcleanUpVU0();
extern void  __fastcall mVUcleanUpVU1();
mVUop(mVUopU);
mVUop(mVUopL);

// Private Functions
_mVUt extern void  mVUcacheProg (microProgram&  prog);
_mVUt extern void  mVUdeleteProg(microProgram*& prog);
_mVUt extern void* mVUsearchProg(u32 startPC, uptr pState);
_mVUt extern microProgram* mVUfindLeastUsedProg();
extern void* __fastcall mVUexecuteVU0(u32 startPC, u32 cycles);
extern void* __fastcall mVUexecuteVU1(u32 startPC, u32 cycles);

// recCall Function Pointer
typedef void (__fastcall *mVUrecCall)(u32, u32);
typedef void (*mVUrecCallXG)(void);
<|MERGE_RESOLUTION|>--- conflicted
+++ resolved
@@ -54,9 +54,9 @@
 		while( linkI != NULL )
 		{
 			microBlockLink* freeI = linkI;
-			linkI = linkI->next;
+				linkI = linkI->next;
 			_aligned_free(freeI);
-		}
+			}
 		listI = 0;
 		blockEnd = blockList = NULL;
 	};
@@ -70,7 +70,7 @@
 			if (blockEnd) {
 				blockEnd->next	= newBlock;
 				blockEnd		= newBlock;
-			}
+		}
 			else {
 				blockEnd = blockList = newBlock;
 			}
@@ -158,18 +158,11 @@
 
 struct microVU {
 
-<<<<<<< HEAD
 	__aligned16 u32 statFlag[4]; // 4 instances of status flag (backup for xgkick)
-	__aligned16 u32 macFlag[4];  // 4 instances of mac    flag (used in execution)
-	__aligned16 u32 clipFlag[4]; // 4 instances of clip   flag (used in execution)
-	__aligned16 u32 xmmPQb[4];   // Backup for xmmPQ
-	__aligned16 u32 xmmCTemp[4]; // Backup used in mVUclamp2()
-=======
 	__aligned16 u32 macFlag[4];		 // 4 instances of mac  flag (used in execution)
 	__aligned16 u32 clipFlag[4];	 // 4 instances of clip flag (used in execution)
-	__aligned16 u32 xmmCTemp[4];	 // Backup used in mVUclamp2()
+	__aligned16 u32 xmmCTemp[4]; // Backup used in mVUclamp2()
 	__aligned16 u32 xmmBackup[8][4]; // Backup for xmm0~xmm7
->>>>>>> 46b89abb
 
 	u32 index;			// VU Index (VU0 or VU1)
 	u32 cop2;			// VU is in COP2 mode?  (No/Yes)
