/*  PCSX2 - PS2 Emulator for PCs
 *  Copyright (C) 2002-2010  PCSX2 Dev Team
 *
 *  PCSX2 is free software: you can redistribute it and/or modify it under the terms
 *  of the GNU Lesser General Public License as published by the Free Software Found-
 *  ation, either version 3 of the License, or (at your option) any later version.
 *
 *  PCSX2 is distributed in the hope that it will be useful, but WITHOUT ANY WARRANTY;
 *  without even the implied warranty of MERCHANTABILITY or FITNESS FOR A PARTICULAR
 *  PURPOSE.  See the GNU General Public License for more details.
 *
 *  You should have received a copy of the GNU General Public License along with PCSX2.
 *  If not, see <http://www.gnu.org/licenses/>.
 */

#include "PrecompiledHeader.h"

#include "Common.h"
#include "GS.h"
#include "R5900OpcodeTables.h"
#include "iR5900.h"
#include "iMMI.h"
#include "iFPU.h"
#include "iCOP0.h"
#include "VUmicro.h"
#include "sVU_Micro.h"
#include "sVU_Debug.h"
#include "sVU_zerorec.h"
#include "Gif.h"
//------------------------------------------------------------------

//------------------------------------------------------------------
// Helper Macros
//------------------------------------------------------------------
#define _Ft_ (( VU->code >> 16) & 0x1F)  // The rt part of the instruction register
#define _Fs_ (( VU->code >> 11) & 0x1F)  // The rd part of the instruction register
#define _Fd_ (( VU->code >>  6) & 0x1F)  // The sa part of the instruction register
#define _It_ (_Ft_ & 15)
#define _Is_ (_Fs_ & 15)
#define _Id_ (_Fd_ & 15)

#define _X (( VU->code>>24) & 0x1)
#define _Y (( VU->code>>23) & 0x1)
#define _Z (( VU->code>>22) & 0x1)
#define _W (( VU->code>>21) & 0x1)

#define _XYZW_SS (_X+_Y+_Z+_W==1)

#define _Fsf_ (( VU->code >> 21) & 0x03)
#define _Ftf_ (( VU->code >> 23) & 0x03)

#define _Imm11_ 	(s32)(VU->code & 0x400 ? 0xfffffc00 | (VU->code & 0x3ff) : VU->code & 0x3ff)
#define _UImm11_	(s32)(VU->code & 0x7ff)

#define VU_VFx_ADDR(x)  (uptr)&VU->VF[x].UL[0]
#define VU_VFy_ADDR(x)  (uptr)&VU->VF[x].UL[1]
#define VU_VFz_ADDR(x)  (uptr)&VU->VF[x].UL[2]
#define VU_VFw_ADDR(x)  (uptr)&VU->VF[x].UL[3]

#define VU_REGR_ADDR    (uptr)&VU->VI[REG_R]
#define VU_REGQ_ADDR    (uptr)&VU->VI[REG_Q]
#define VU_REGMAC_ADDR  (uptr)&VU->VI[REG_MAC_FLAG]

#define VU_VI_ADDR(x, read) GetVIAddr(VU, x, read, info)

#define VU_ACCx_ADDR    (uptr)&VU->ACC.UL[0]
#define VU_ACCy_ADDR    (uptr)&VU->ACC.UL[1]
#define VU_ACCz_ADDR    (uptr)&VU->ACC.UL[2]
#define VU_ACCw_ADDR    (uptr)&VU->ACC.UL[3]

#define _X_Y_Z_W  ((( VU->code >> 21 ) & 0xF ) )


static const __aligned16 u32 VU_ONE[4] = {0x3f800000, 0xffffffff, 0xffffffff, 0xffffffff};
//------------------------------------------------------------------


//------------------------------------------------------------------
// *VU Lower Instructions!*
//
// Note: * = Checked for errors by cottonvibes
//------------------------------------------------------------------


//------------------------------------------------------------------
// DIV*
//------------------------------------------------------------------
void recVUMI_DIV(VURegs *VU, int info)
{
	u8 *pjmp, *pjmp1;
	u32 *ajmp32, *bjmp32;

	//Console.WriteLn("recVUMI_DIV()");
	AND32ItoM(VU_VI_ADDR(REG_STATUS_FLAG, 2), 0xFCF); // Clear D/I flags

	// FT can be zero here! so we need to check if its zero and set the correct flag.
	SSE_XORPS_XMM_to_XMM(EEREC_TEMP, EEREC_TEMP); // Clear EEREC_TEMP
	SSE_CMPEQPS_XMM_to_XMM(EEREC_TEMP, EEREC_T); // Set all F's if each vector is zero

	SSE_MOVMSKPS_XMM_to_R32( EAX, EEREC_TEMP); // Move the sign bits of the previous calculation

	AND32ItoR( EAX, (1<<_Ftf_) );  // Grab "Is Zero" bits from the previous calculation
	ajmp32 = JZ32(0); // Skip if none are

		SSE_XORPS_XMM_to_XMM(EEREC_TEMP, EEREC_TEMP); // Clear EEREC_TEMP
		SSE_CMPEQPS_XMM_to_XMM(EEREC_TEMP, EEREC_S); // Set all F's if each vector is zero
		SSE_MOVMSKPS_XMM_to_R32(EAX, EEREC_TEMP); // Move the sign bits of the previous calculation

		AND32ItoR( EAX, (1<<_Fsf_) );  // Grab "Is Zero" bits from the previous calculation
		pjmp = JZ8(0);
			OR32ItoM( VU_VI_ADDR(REG_STATUS_FLAG, 2), 0x410 ); // Set invalid flag (0/0)
			pjmp1 = JMP8(0);
		x86SetJ8(pjmp);
			OR32ItoM( VU_VI_ADDR(REG_STATUS_FLAG, 2), 0x820 ); // Zero divide (only when not 0/0)
		x86SetJ8(pjmp1);

		_unpackVFSS_xyzw(EEREC_TEMP, EEREC_S, _Fsf_);

		_vuFlipRegSS_xyzw(EEREC_T, _Ftf_);
		SSE_XORPS_XMM_to_XMM(EEREC_TEMP, EEREC_T);
		_vuFlipRegSS_xyzw(EEREC_T, _Ftf_);

		SSE_ANDPS_M128_to_XMM(EEREC_TEMP, (uptr)&const_clip[4]);
		SSE_ORPS_M128_to_XMM(EEREC_TEMP, (uptr)&g_maxvals[0]); // If division by zero, then EEREC_TEMP = +/- fmax

		bjmp32 = JMP32(0);

	x86SetJ32(ajmp32);

	if (CHECK_VU_EXTRA_OVERFLOW) {
		vuFloat5_useEAX(EEREC_S, EEREC_TEMP, (1 << (3-_Fsf_)));
		vuFloat5_useEAX(EEREC_T, EEREC_TEMP, (1 << (3-_Ftf_)));
	}

	_unpackVFSS_xyzw(EEREC_TEMP, EEREC_S, _Fsf_);

	_vuFlipRegSS_xyzw(EEREC_T, _Ftf_);
	SSE_DIVSS_XMM_to_XMM(EEREC_TEMP, EEREC_T);
	_vuFlipRegSS_xyzw(EEREC_T, _Ftf_);

	vuFloat_useEAX(info, EEREC_TEMP, 0x8);

	x86SetJ32(bjmp32);

	SSE_MOVSS_XMM_to_M32(VU_VI_ADDR(REG_Q, 0), EEREC_TEMP);
}
//------------------------------------------------------------------


//------------------------------------------------------------------
// SQRT*
//------------------------------------------------------------------
void recVUMI_SQRT( VURegs *VU, int info )
{
	u8* pjmp;
	//Console.WriteLn("recVUMI_SQRT()");

	_unpackVFSS_xyzw(EEREC_TEMP, EEREC_T, _Ftf_);
	AND32ItoM(VU_VI_ADDR(REG_STATUS_FLAG, 2), 0xFCF); // Clear D/I flags

	/* Check for negative sqrt */
	SSE_MOVMSKPS_XMM_to_R32(EAX, EEREC_TEMP);
	AND32ItoR(EAX, 1);  //Check sign
	pjmp = JZ8(0); //Skip if none are
		OR32ItoM(VU_VI_ADDR(REG_STATUS_FLAG, 2), 0x410); // Invalid Flag - Negative number sqrt
	x86SetJ8(pjmp);

	SSE_ANDPS_M128_to_XMM(EEREC_TEMP, (uptr)const_clip); // Do a cardinal sqrt
	if (CHECK_VU_OVERFLOW) SSE_MINSS_M32_to_XMM(EEREC_TEMP, (uptr)g_maxvals); // Clamp infinities (only need to do positive clamp since EEREC_TEMP is positive)
	SSE_SQRTSS_XMM_to_XMM(EEREC_TEMP, EEREC_TEMP);
	SSE_MOVSS_XMM_to_M32(VU_VI_ADDR(REG_Q, 0), EEREC_TEMP);
}
//------------------------------------------------------------------


//------------------------------------------------------------------
// RSQRT*
//------------------------------------------------------------------
__aligned16 u64 RSQRT_TEMP_XMM[2];
void recVUMI_RSQRT(VURegs *VU, int info)
{
	u8 *ajmp8, *bjmp8;
	u8 *qjmp1, *qjmp2;
	int t1reg, t1boolean;
	//Console.WriteLn("recVUMI_RSQRT()");

	_unpackVFSS_xyzw(EEREC_TEMP, EEREC_T, _Ftf_);
	AND32ItoM(VU_VI_ADDR(REG_STATUS_FLAG, 2), 0xFCF); // Clear D/I flags

	/* Check for negative divide */
	SSE_MOVMSKPS_XMM_to_R32(EAX, EEREC_TEMP);
	AND32ItoR(EAX, 1);  //Check sign
	ajmp8 = JZ8(0); //Skip if none are
		OR32ItoM(VU_VI_ADDR(REG_STATUS_FLAG, 2), 0x410); // Invalid Flag - Negative number sqrt
	x86SetJ8(ajmp8);

	SSE_ANDPS_M128_to_XMM(EEREC_TEMP, (uptr)const_clip); // Do a cardinal sqrt
	if (CHECK_VU_OVERFLOW) SSE_MINSS_M32_to_XMM(EEREC_TEMP, (uptr)g_maxvals); // Clamp Infinities to Fmax
	SSE_SQRTSS_XMM_to_XMM(EEREC_TEMP, EEREC_TEMP);

	t1reg = _vuGetTempXMMreg(info);
	if( t1reg < 0 ) {
		for (t1reg = 0; ( (t1reg == EEREC_TEMP) || (t1reg == EEREC_S) ); t1reg++)
			; // Makes t1reg not be EEREC_TEMP or EEREC_S.
		SSE_MOVAPS_XMM_to_M128( (uptr)&RSQRT_TEMP_XMM[0], t1reg ); // backup data in t1reg to a temp address
		t1boolean = 1;
	}
	else t1boolean = 0;

	// Ft can still be zero here! so we need to check if its zero and set the correct flag.
	SSE_XORPS_XMM_to_XMM(t1reg, t1reg); // Clear t1reg
	SSE_CMPEQSS_XMM_to_XMM(t1reg, EEREC_TEMP); // Set all F's if each vector is zero

	SSE_MOVMSKPS_XMM_to_R32(EAX, t1reg); // Move the sign bits of the previous calculation

	AND32ItoR( EAX, 0x01 );  // Grab "Is Zero" bits from the previous calculation
	ajmp8 = JZ8(0); // Skip if none are

		//check for 0/0
		_unpackVFSS_xyzw(EEREC_TEMP, EEREC_S, _Fsf_);

		SSE_XORPS_XMM_to_XMM(t1reg, t1reg); // Clear EEREC_TEMP
		SSE_CMPEQPS_XMM_to_XMM(t1reg, EEREC_TEMP); // Set all F's if each vector is zero
		SSE_MOVMSKPS_XMM_to_R32(EAX, t1reg); // Move the sign bits of the previous calculation

		AND32ItoR( EAX, 0x01 );  // Grab "Is Zero" bits from the previous calculation
		qjmp1 = JZ8(0);
			OR32ItoM( VU_VI_ADDR(REG_STATUS_FLAG, 2), 0x410 ); // Set invalid flag (0/0)
			qjmp2 = JMP8(0);
		x86SetJ8(qjmp1);
			OR32ItoM( VU_VI_ADDR(REG_STATUS_FLAG, 2), 0x820 ); // Zero divide (only when not 0/0)
		x86SetJ8(qjmp2);

		SSE_ANDPS_M128_to_XMM(EEREC_TEMP, (uptr)&const_clip[4]);
		SSE_ORPS_M128_to_XMM(EEREC_TEMP, (uptr)&g_maxvals[0]); // If division by zero, then EEREC_TEMP = +/- fmax
		SSE_MOVSS_XMM_to_M32(VU_VI_ADDR(REG_Q, 0), EEREC_TEMP);
		bjmp8 = JMP8(0);
	x86SetJ8(ajmp8);

	_unpackVFSS_xyzw(t1reg, EEREC_S, _Fsf_);
	if (CHECK_VU_EXTRA_OVERFLOW) vuFloat_useEAX(info, t1reg, 0x8); // Clamp Infinities
	SSE_DIVSS_XMM_to_XMM(t1reg, EEREC_TEMP);
	vuFloat_useEAX(info, t1reg, 0x8);
	SSE_MOVSS_XMM_to_M32(VU_VI_ADDR(REG_Q, 0), t1reg);

	x86SetJ8(bjmp8);

	if (t1boolean) SSE_MOVAPS_M128_to_XMM( t1reg, (uptr)&RSQRT_TEMP_XMM[0] ); // restore t1reg data
	else _freeXMMreg(t1reg); // free t1reg
}
//------------------------------------------------------------------


//------------------------------------------------------------------
// _addISIMMtoIT() - Used in IADDI, IADDIU, and ISUBIU instructions
//------------------------------------------------------------------
void _addISIMMtoIT(VURegs *VU, s16 imm, int info)
{
	int isreg = -1, itreg;
	if (_It_ == 0) return;

	if( _Is_ == 0 ) {
		itreg = ALLOCVI(_It_, MODE_WRITE);
		MOV32ItoR(itreg, imm&0xffff);
		return;
	}

	ADD_VI_NEEDED(_It_);
	isreg = ALLOCVI(_Is_, MODE_READ);
	itreg = ALLOCVI(_It_, MODE_WRITE);

	if ( _It_ == _Is_ ) {
		if (imm != 0 ) ADD16ItoR(itreg, imm);
	}
	else {
		if( imm ) {
			LEA32RtoR(itreg, isreg, imm);
			MOVZX32R16toR(itreg, itreg);
		}
		else MOV32RtoR(itreg, isreg);
	}
}
//------------------------------------------------------------------


//------------------------------------------------------------------
// IADDI
//------------------------------------------------------------------
void recVUMI_IADDI(VURegs *VU, int info)
{
	s16 imm;

	if ( _It_ == 0 ) return;
	//Console.WriteLn("recVUMI_IADDI");
	imm = ( VU->code >> 6 ) & 0x1f;
	imm = ( imm & 0x10 ? 0xfff0 : 0) | ( imm & 0xf );
	_addISIMMtoIT(VU, imm, info);
}
//------------------------------------------------------------------


//------------------------------------------------------------------
// IADDIU
//------------------------------------------------------------------
void recVUMI_IADDIU(VURegs *VU, int info)
{
	s16 imm;

	if ( _It_ == 0 ) return;
	//Console.WriteLn("recVUMI_IADDIU");
	imm = ( ( VU->code >> 10 ) & 0x7800 ) | ( VU->code & 0x7ff );
	_addISIMMtoIT(VU, imm, info);
}
//------------------------------------------------------------------


//------------------------------------------------------------------
// IADD
//------------------------------------------------------------------
void recVUMI_IADD( VURegs *VU, int info )
{
	int idreg, isreg = -1, itreg = -1;
	if ( _Id_ == 0 ) return;
	//Console.WriteLn("recVUMI_IADD");
	if ( ( _It_ == 0 ) && ( _Is_ == 0 ) ) {
		idreg = ALLOCVI(_Id_, MODE_WRITE);
		XOR32RtoR(idreg, idreg);
		return;
	}

	ADD_VI_NEEDED(_Is_);
	ADD_VI_NEEDED(_It_);
	idreg = ALLOCVI(_Id_, MODE_WRITE);

	if ( _Is_ == 0 )
	{
		if( (itreg = _checkX86reg(X86TYPE_VI|((VU==&VU1)?X86TYPE_VU1:0), _It_, MODE_READ)) >= 0 ) {
			if( idreg != itreg ) MOV32RtoR(idreg, itreg);
		}
		else MOVZX32M16toR(idreg, VU_VI_ADDR(_It_, 1));
	}
	else if ( _It_ == 0 )
	{
		if( (isreg = _checkX86reg(X86TYPE_VI|((VU==&VU1)?X86TYPE_VU1:0), _Is_, MODE_READ)) >= 0 ) {
			if( idreg != isreg ) MOV32RtoR(idreg, isreg);
		}
		else MOVZX32M16toR(idreg, VU_VI_ADDR(_Is_, 1));
	}
	else {
		//ADD_VI_NEEDED(_It_);
		isreg = ALLOCVI(_Is_, MODE_READ);
		itreg = ALLOCVI(_It_, MODE_READ);

		if( idreg == isreg ) ADD32RtoR(idreg, itreg);
		else if( idreg == itreg ) ADD32RtoR(idreg, isreg);
		else LEA32RRtoR(idreg, isreg, itreg);
		MOVZX32R16toR(idreg, idreg); // needed since don't know if idreg's upper bits are 0
	}
}
//------------------------------------------------------------------


//------------------------------------------------------------------
// IAND
//------------------------------------------------------------------
void recVUMI_IAND( VURegs *VU, int info )
{
	int idreg, isreg = -1, itreg = -1;
	if ( _Id_ == 0 ) return;
	//Console.WriteLn("recVUMI_IAND");
	if ( ( _Is_ == 0 ) || ( _It_ == 0 ) ) {
		idreg = ALLOCVI(_Id_, MODE_WRITE);
		XOR32RtoR(idreg, idreg);
		return;
	}

	ADD_VI_NEEDED(_Is_);
	ADD_VI_NEEDED(_It_);
	idreg = ALLOCVI(_Id_, MODE_WRITE);

	isreg = ALLOCVI(_Is_, MODE_READ);
	itreg = ALLOCVI(_It_, MODE_READ);

	if( idreg == isreg ) AND16RtoR(idreg, itreg);
	else if( idreg == itreg ) AND16RtoR(idreg, isreg);
	else {
		MOV32RtoR(idreg, itreg);
		AND32RtoR(idreg, isreg);
	}
}
//------------------------------------------------------------------


//------------------------------------------------------------------
// IOR
//------------------------------------------------------------------
void recVUMI_IOR( VURegs *VU, int info )
{
	int idreg, isreg = -1, itreg = -1;
	if ( _Id_ == 0 ) return;
	//Console.WriteLn("recVUMI_IOR");
	if ( ( _It_ == 0 ) && ( _Is_ == 0 ) ) {
		idreg = ALLOCVI(_Id_, MODE_WRITE);
		XOR32RtoR(idreg, idreg);
		return;
	}

	ADD_VI_NEEDED(_Is_);
	ADD_VI_NEEDED(_It_);
	idreg = ALLOCVI(_Id_, MODE_WRITE);

	if ( _Is_ == 0 )
	{
		if( (itreg = _checkX86reg(X86TYPE_VI|((VU==&VU1)?X86TYPE_VU1:0), _It_, MODE_READ)) >= 0 ) {
			if( idreg != itreg ) MOV32RtoR(idreg, itreg);
		}
		else MOVZX32M16toR(idreg, VU_VI_ADDR(_It_, 1));
	}
	else if ( _It_ == 0 )
	{
		if( (isreg = _checkX86reg(X86TYPE_VI|((VU==&VU1)?X86TYPE_VU1:0), _Is_, MODE_READ)) >= 0 ) {
			if( idreg != isreg ) MOV32RtoR(idreg, isreg);
		}
		else MOVZX32M16toR(idreg, VU_VI_ADDR(_Is_, 1));
	}
	else
	{
		isreg = ALLOCVI(_Is_, MODE_READ);
		itreg = ALLOCVI(_It_, MODE_READ);

		if( idreg == isreg ) OR16RtoR(idreg, itreg);
		else if( idreg == itreg ) OR16RtoR(idreg, isreg);
		else {
			MOV32RtoR(idreg, isreg);
			OR32RtoR(idreg, itreg);
		}
	}
}
//------------------------------------------------------------------


//------------------------------------------------------------------
// ISUB
//------------------------------------------------------------------
void recVUMI_ISUB( VURegs *VU, int info )
{
	int idreg, isreg = -1, itreg = -1;
	if ( _Id_ == 0 ) return;
	//Console.WriteLn("recVUMI_ISUB");
	if ( ( _It_ == 0 ) && ( _Is_ == 0 ) ) {
		idreg = ALLOCVI(_Id_, MODE_WRITE);
		XOR32RtoR(idreg, idreg);
		return;
	}

	ADD_VI_NEEDED(_Is_);
	ADD_VI_NEEDED(_It_);
	idreg = ALLOCVI(_Id_, MODE_WRITE);

	if ( _Is_ == 0 )
	{
		if( (itreg = _checkX86reg(X86TYPE_VI|((VU==&VU1)?X86TYPE_VU1:0), _It_, MODE_READ)) >= 0 ) {
			if( idreg != itreg ) MOV32RtoR(idreg, itreg);
		}
		else MOVZX32M16toR(idreg, VU_VI_ADDR(_It_, 1));
		NEG16R(idreg);
	}
	else if ( _It_ == 0 )
	{
		if( (isreg = _checkX86reg(X86TYPE_VI|((VU==&VU1)?X86TYPE_VU1:0), _Is_, MODE_READ)) >= 0 ) {
			if( idreg != isreg ) MOV32RtoR(idreg, isreg);
		}
		else MOVZX32M16toR(idreg, VU_VI_ADDR(_Is_, 1));
	}
	else
	{
		isreg = ALLOCVI(_Is_, MODE_READ);
		itreg = ALLOCVI(_It_, MODE_READ);

		if( idreg == isreg ) SUB16RtoR(idreg, itreg);
		else if( idreg == itreg ) {
			SUB16RtoR(idreg, isreg);
			NEG16R(idreg);
		}
		else {
			MOV32RtoR(idreg, isreg);
			SUB16RtoR(idreg, itreg);
		}
	}
}
//------------------------------------------------------------------

//------------------------------------------------------------------
// ISUBIU
//------------------------------------------------------------------
void recVUMI_ISUBIU( VURegs *VU, int info )
{
	s16 imm;

	if ( _It_ == 0 ) return;
	//Console.WriteLn("recVUMI_ISUBIU");
	imm = ( ( VU->code >> 10 ) & 0x7800 ) | ( VU->code & 0x7ff );
	imm = -imm;
	_addISIMMtoIT(VU, imm, info);
}
//------------------------------------------------------------------


//------------------------------------------------------------------
// MOVE*
//------------------------------------------------------------------
void recVUMI_MOVE( VURegs *VU, int info )
{
	if ( (_Ft_ == 0) || (_X_Y_Z_W == 0) ) return;
	//Console.WriteLn("recVUMI_MOVE");
	if (_X_Y_Z_W == 0x8)  SSE_MOVSS_XMM_to_XMM(EEREC_T, EEREC_S);
	else if (_X_Y_Z_W == 0xf) SSE_MOVAPS_XMM_to_XMM(EEREC_T, EEREC_S);
	else {
		SSE_MOVAPS_XMM_to_XMM(EEREC_TEMP, EEREC_S);
		VU_MERGE_REGS(EEREC_T, EEREC_TEMP);
	}
}
//------------------------------------------------------------------


//------------------------------------------------------------------
// MFIR*
//------------------------------------------------------------------
void recVUMI_MFIR( VURegs *VU, int info )
{
	if ( (_Ft_ == 0)  || (_X_Y_Z_W == 0) ) return;
	//Console.WriteLn("recVUMI_MFIR");
	_deleteX86reg(X86TYPE_VI|((VU==&VU1)?X86TYPE_VU1:0), _Is_, 1);

	if( _XYZW_SS ) {
		SSE2_MOVD_M32_to_XMM(EEREC_TEMP, VU_VI_ADDR(_Is_, 1)-2);
		_vuFlipRegSS(VU, EEREC_T);
		SSE2_PSRAD_I8_to_XMM(EEREC_TEMP, 16);
		SSE_MOVSS_XMM_to_XMM(EEREC_T, EEREC_TEMP);
		_vuFlipRegSS(VU, EEREC_T);
	}
	else if (_X_Y_Z_W != 0xf) {
		SSE2_MOVD_M32_to_XMM(EEREC_TEMP, VU_VI_ADDR(_Is_, 1)-2);
		SSE2_PSRAD_I8_to_XMM(EEREC_TEMP, 16);
		SSE_SHUFPS_XMM_to_XMM(EEREC_TEMP, EEREC_TEMP, 0);
		VU_MERGE_REGS(EEREC_T, EEREC_TEMP);
	}
	else {
		SSE2_MOVD_M32_to_XMM(EEREC_T, VU_VI_ADDR(_Is_, 1)-2);
		SSE2_PSRAD_I8_to_XMM(EEREC_T, 16);
		SSE_SHUFPS_XMM_to_XMM(EEREC_T, EEREC_T, 0);
	}
}
//------------------------------------------------------------------


//------------------------------------------------------------------
// MTIR*
//------------------------------------------------------------------
void recVUMI_MTIR( VURegs *VU, int info )
{
	if ( _It_ == 0 ) return;
	//Console.WriteLn("recVUMI_MTIR");
	_deleteX86reg(X86TYPE_VI|((VU==&VU1)?X86TYPE_VU1:0), _It_, 2);

	if( _Fsf_ == 0 ) {
		SSE_MOVSS_XMM_to_M32(VU_VI_ADDR(_It_, 0), EEREC_S);
	}
	else {
		_unpackVFSS_xyzw(EEREC_TEMP, EEREC_S, _Fsf_);
		SSE_MOVSS_XMM_to_M32(VU_VI_ADDR(_It_, 0), EEREC_TEMP);
	}

	AND32ItoM(VU_VI_ADDR(_It_, 0), 0xffff);
}
//------------------------------------------------------------------


//------------------------------------------------------------------
// MR32*
//------------------------------------------------------------------
void recVUMI_MR32( VURegs *VU, int info )
{
	if ( (_Ft_ == 0) || (_X_Y_Z_W == 0) ) return;
	//Console.WriteLn("recVUMI_MR32");
	if (_X_Y_Z_W != 0xf) {
		SSE_MOVAPS_XMM_to_XMM(EEREC_TEMP, EEREC_S);
		SSE_SHUFPS_XMM_to_XMM(EEREC_TEMP, EEREC_TEMP, 0x39);
		VU_MERGE_REGS(EEREC_T, EEREC_TEMP);
	}
	else {
		SSE_MOVAPS_XMM_to_XMM(EEREC_T, EEREC_S);
		SSE_SHUFPS_XMM_to_XMM(EEREC_T, EEREC_T, 0x39);
	}
}
//------------------------------------------------------------------


//------------------------------------------------------------------
// _loadEAX()
//
// NOTE: If x86reg < 0, reads directly from offset
//------------------------------------------------------------------
void _loadEAX(VURegs *VU, int x86reg, uptr offset, int info)
{
    pxAssert( offset < 0x80000000 );

	if( x86reg >= 0 ) {
		switch(_X_Y_Z_W) {
			case 3: // ZW
				SSE_MOVHPS_Rm_to_XMM(EEREC_T, x86reg, offset+8);
				break;
			case 6: // YZ
				SSE_SHUFPS_Rm_to_XMM(EEREC_T, x86reg, offset, 0x9c);
				SSE_SHUFPS_XMM_to_XMM(EEREC_T, EEREC_T, 0x78);
				break;

			case 8: // X
				SSE_MOVSS_Rm_to_XMM(EEREC_TEMP, x86reg, offset);
				SSE_MOVSS_XMM_to_XMM(EEREC_T, EEREC_TEMP);
				break;
			case 9: // XW
				SSE_SHUFPS_Rm_to_XMM(EEREC_T, x86reg, offset, 0xc9);
				SSE_SHUFPS_XMM_to_XMM(EEREC_T, EEREC_T, 0xd2);
				break;
			case 12: // XY
				SSE_MOVLPS_Rm_to_XMM(EEREC_T, x86reg, offset);
				break;
			case 15:
				if( VU == &VU1 ) SSE_MOVAPSRmtoR(EEREC_T, x86reg, offset);
				else SSE_MOVUPSRmtoR(EEREC_T, x86reg, offset);
				break;
			default:
				if( VU == &VU1 ) SSE_MOVAPSRmtoR(EEREC_TEMP, x86reg, offset);
				else SSE_MOVUPSRmtoR(EEREC_TEMP, x86reg, offset);

				VU_MERGE_REGS(EEREC_T, EEREC_TEMP);
				break;
		}
	}
	else {
		switch(_X_Y_Z_W) {
			case 3: // ZW
				SSE_MOVHPS_M64_to_XMM(EEREC_T, offset+8);
				break;
			case 6: // YZ
				SSE_SHUFPS_M128_to_XMM(EEREC_T, offset, 0x9c);
				SSE_SHUFPS_XMM_to_XMM(EEREC_T, EEREC_T, 0x78);
				break;
			case 8: // X
				SSE_MOVSS_M32_to_XMM(EEREC_TEMP, offset);
				SSE_MOVSS_XMM_to_XMM(EEREC_T, EEREC_TEMP);
				break;
			case 9: // XW
				SSE_SHUFPS_M128_to_XMM(EEREC_T, offset, 0xc9);
				SSE_SHUFPS_XMM_to_XMM(EEREC_T, EEREC_T, 0xd2);
				break;
			case 12: // XY
				SSE_MOVLPS_M64_to_XMM(EEREC_T, offset);
				break;
			case 15:
				if( VU == &VU1 ) SSE_MOVAPS_M128_to_XMM(EEREC_T, offset);
				else SSE_MOVUPS_M128_to_XMM(EEREC_T, offset);
				break;
			default:
				if( VU == &VU1 ) SSE_MOVAPS_M128_to_XMM(EEREC_TEMP, offset);
				else SSE_MOVUPS_M128_to_XMM(EEREC_TEMP, offset);
				VU_MERGE_REGS(EEREC_T, EEREC_TEMP);
				break;
		}
	}
}
//------------------------------------------------------------------


//------------------------------------------------------------------
// recVUTransformAddr()
//------------------------------------------------------------------
int recVUTransformAddr(int x86reg, VURegs* VU, int vireg, int imm)
{
	u8* pjmp[2];
	if( x86reg == EAX ) {
		if (imm) ADD32ItoR(x86reg, imm);
	}
	else {
		if( imm ) LEA32RtoR(EAX, x86reg, imm);
		else MOV32RtoR(EAX, x86reg);
	}

	if( VU == &VU1 ) {
		AND32ItoR(EAX, 0x3ff); // wrap around
		SHL32ItoR(EAX, 4);
	}
	else {

		// VU0 has a somewhat interesting memory mapping:
		// if addr >= 0x4000, reads VU1's VF regs and VI regs
		// if addr < 0x4000, wrap around at 0x1000

		CMP32ItoR(EAX, 0x400);
		pjmp[0] = JL8(0); // if addr >= 0x4000, reads VU1's VF regs and VI regs
			AND32ItoR(EAX, 0x43f);
			pjmp[1] = JMP8(0);
		x86SetJ8(pjmp[0]);
			AND32ItoR(EAX, 0xff); // if addr < 0x4000, wrap around
		x86SetJ8(pjmp[1]);

		SHL32ItoR(EAX, 4); // multiply by 16 (shift left by 4)
	}

	return EAX;
}
//------------------------------------------------------------------


//------------------------------------------------------------------
// LQ
//------------------------------------------------------------------
void recVUMI_LQ(VURegs *VU, int info)
{
	s16 imm;
	if ( _Ft_ == 0 ) return;
	//Console.WriteLn("recVUMI_LQ");
	imm = (VU->code & 0x400) ? (VU->code & 0x3ff) | 0xfc00 : (VU->code & 0x3ff);
	if (_Is_ == 0) {
		_loadEAX(VU, -1, (uptr)GET_VU_MEM(VU, (u32)imm*16), info);
	}
	else {
		int isreg = ALLOCVI(_Is_, MODE_READ);
		_loadEAX(VU, recVUTransformAddr(isreg, VU, _Is_, imm), (uptr)VU->Mem, info);
	}
}
//------------------------------------------------------------------


//------------------------------------------------------------------
// LQD
//------------------------------------------------------------------
void recVUMI_LQD( VURegs *VU, int info )
{
	int isreg;
	//Console.WriteLn("recVUMI_LQD");
	if ( _Is_ != 0 ) {
		isreg = ALLOCVI(_Is_, MODE_READ|MODE_WRITE);
		SUB16ItoR( isreg, 1 );
	}

	if ( _Ft_ == 0 ) return;

	if ( _Is_ == 0 ) _loadEAX(VU, -1, (uptr)VU->Mem, info);
	else _loadEAX(VU, recVUTransformAddr(isreg, VU, _Is_, 0), (uptr)VU->Mem, info);
}
//------------------------------------------------------------------


//------------------------------------------------------------------
// LQI
//------------------------------------------------------------------
void recVUMI_LQI(VURegs *VU, int info)
{
	int isreg;
	//Console.WriteLn("recVUMI_LQI");
	if ( _Ft_ == 0 ) {
		if( _Is_ != 0 ) {
			if( (isreg = _checkX86reg(X86TYPE_VI|(VU==&VU1?X86TYPE_VU1:0), _Is_, MODE_WRITE|MODE_READ)) >= 0 ) {
				ADD16ItoR(isreg, 1);
			}
			else {
				ADD16ItoM( VU_VI_ADDR( _Is_, 0 ), 1 );
			}
		}
		return;
	}

    if (_Is_ == 0) {
		_loadEAX(VU, -1, (uptr)VU->Mem, info);
    }
	else {
		isreg = ALLOCVI(_Is_, MODE_READ|MODE_WRITE);
		_loadEAX(VU, recVUTransformAddr(isreg, VU, _Is_, 0), (uptr)VU->Mem, info);
		ADD16ItoR( isreg, 1 );
    }
}
//------------------------------------------------------------------


//------------------------------------------------------------------
// _saveEAX()
//------------------------------------------------------------------
void _saveEAX(VURegs *VU, int x86reg, uptr offset, int info)
{
	pxAssert( offset < 0x80000000 );

	if ( _Fs_ == 0 ) {
		if ( _XYZW_SS ) {
			u32 c = _W ? 0x3f800000 : 0;
			if ( x86reg >= 0 ) MOV32ItoRm(x86reg, c, offset+(_W?12:(_Z?8:(_Y?4:0))));
			else MOV32ItoM(offset+(_W?12:(_Z?8:(_Y?4:0))), c);
		}
		else {

			// (this is one of my test cases for the new emitter --air)
			using namespace x86Emitter;
			xAddressVoid indexer( offset );
			if( x86reg != -1 ) indexer.Add( xAddressReg( x86reg ) );

			if ( _X ) xMOV(ptr32[indexer],    0x00000000);
			if ( _Y ) xMOV(ptr32[indexer+4],  0x00000000);
			if ( _Z ) xMOV(ptr32[indexer+8],  0x00000000);
			if ( _W ) xMOV(ptr32[indexer+12], 0x3f800000);
		}
		return;
	}

	switch ( _X_Y_Z_W ) {
		case 1: // W
			SSE2_PSHUFD_XMM_to_XMM(EEREC_TEMP, EEREC_S, 0x27);
			if ( x86reg >= 0 ) SSE_MOVSS_XMM_to_Rm(x86reg, EEREC_TEMP, offset+12);
			else SSE_MOVSS_XMM_to_M32(offset+12, EEREC_TEMP);
			break;
		case 2: // Z
			SSE_MOVHLPS_XMM_to_XMM(EEREC_TEMP, EEREC_S);
			if ( x86reg >= 0 ) SSE_MOVSS_XMM_to_Rm(x86reg, EEREC_TEMP, offset+8);
			else SSE_MOVSS_XMM_to_M32(offset+8, EEREC_TEMP);
			break;
		case 3: // ZW
			if ( x86reg >= 0 ) SSE_MOVHPS_XMM_to_Rm(x86reg, EEREC_S, offset+8);
			else SSE_MOVHPS_XMM_to_M64(offset+8, EEREC_S);
			break;
		case 4: // Y
			SSE2_PSHUFLW_XMM_to_XMM(EEREC_TEMP, EEREC_S, 0x4e);
			if ( x86reg >= 0 ) SSE_MOVSS_XMM_to_Rm(x86reg, EEREC_TEMP, offset+4);
			else SSE_MOVSS_XMM_to_M32(offset+4, EEREC_TEMP);
			break;
		case 5: // YW
			SSE_SHUFPS_XMM_to_XMM(EEREC_S, EEREC_S, 0xB1);
			SSE_MOVHLPS_XMM_to_XMM(EEREC_TEMP, EEREC_S);
			if ( x86reg >= 0 ) {
				SSE_MOVSS_XMM_to_Rm(x86reg, EEREC_S, offset+4);
				SSE_MOVSS_XMM_to_Rm(x86reg, EEREC_TEMP, offset+12);
			}
			else {
				SSE_MOVSS_XMM_to_M32(offset+4, EEREC_S);
				SSE_MOVSS_XMM_to_M32(offset+12, EEREC_TEMP);
			}
			SSE_SHUFPS_XMM_to_XMM(EEREC_S, EEREC_S, 0xB1);
			break;
		case 6: // YZ
			SSE2_PSHUFD_XMM_to_XMM(EEREC_TEMP, EEREC_S, 0xc9);
			if ( x86reg >= 0 ) SSE_MOVLPS_XMM_to_Rm(x86reg, EEREC_TEMP, offset+4);
			else SSE_MOVLPS_XMM_to_M64(offset+4, EEREC_TEMP);
			break;
		case 7: // YZW
			SSE2_PSHUFD_XMM_to_XMM(EEREC_TEMP, EEREC_S, 0x93); //ZYXW
			if ( x86reg >= 0 ) {
				SSE_MOVHPS_XMM_to_Rm(x86reg, EEREC_TEMP, offset+4);
				SSE_MOVSS_XMM_to_Rm(x86reg, EEREC_TEMP, offset+12);
			}
			else {
				SSE_MOVHPS_XMM_to_M64(offset+4, EEREC_TEMP);
				SSE_MOVSS_XMM_to_M32(offset+12, EEREC_TEMP);
			}
			break;
		case 8: // X
			if ( x86reg >= 0 ) SSE_MOVSS_XMM_to_Rm(x86reg, EEREC_S, offset);
			else SSE_MOVSS_XMM_to_M32(offset, EEREC_S);
			break;
		case 9: // XW
			if ( x86reg >= 0 ) SSE_MOVSS_XMM_to_Rm(x86reg, EEREC_S, offset);
			else SSE_MOVSS_XMM_to_M32(offset, EEREC_S);

			SSE2_PSHUFD_XMM_to_XMM(EEREC_TEMP, EEREC_S, 0xff); //WWWW

			if ( x86reg >= 0 ) SSE_MOVSS_XMM_to_Rm(x86reg, EEREC_TEMP, offset+12);
			else SSE_MOVSS_XMM_to_M32(offset+12, EEREC_TEMP);

			break;
		case 10: //XZ
			SSE_MOVHLPS_XMM_to_XMM(EEREC_TEMP, EEREC_S);
			if ( x86reg >= 0 ) {
				SSE_MOVSS_XMM_to_Rm(x86reg, EEREC_S, offset);
				SSE_MOVSS_XMM_to_Rm(x86reg, EEREC_TEMP, offset+8);
			}
			else {
				SSE_MOVSS_XMM_to_M32(offset, EEREC_S);
				SSE_MOVSS_XMM_to_M32(offset+8, EEREC_TEMP);
			}
			break;
		case 11: //XZW
			if ( x86reg >= 0 ) {
				SSE_MOVSS_XMM_to_Rm(x86reg, EEREC_S, offset);
				SSE_MOVHPS_XMM_to_Rm(x86reg, EEREC_S, offset+8);
			}
			else {
				SSE_MOVSS_XMM_to_M32(offset, EEREC_S);
				SSE_MOVHPS_XMM_to_M64(offset+8, EEREC_S);
			}
			break;
		case 12: // XY
			if ( x86reg >= 0 ) SSE_MOVLPS_XMM_to_Rm(x86reg, EEREC_S, offset+0);
			else SSE_MOVLPS_XMM_to_M64(offset, EEREC_S);
			break;
		case 13: // XYW
			SSE2_PSHUFD_XMM_to_XMM(EEREC_TEMP, EEREC_S, 0x4b); //YXZW
			if ( x86reg >= 0 ) {
				SSE_MOVHPS_XMM_to_Rm(x86reg, EEREC_TEMP, offset+0);
				SSE_MOVSS_XMM_to_Rm(x86reg, EEREC_TEMP, offset+12);
			}
			else {
				SSE_MOVHPS_XMM_to_M64(offset, EEREC_TEMP);
				SSE_MOVSS_XMM_to_M32(offset+12, EEREC_TEMP);
			}
			break;
		case 14: // XYZ
			SSE_MOVHLPS_XMM_to_XMM(EEREC_TEMP, EEREC_S);
			if ( x86reg >= 0 ) {
				SSE_MOVLPS_XMM_to_Rm(x86reg, EEREC_S, offset+0);
				SSE_MOVSS_XMM_to_Rm(x86reg, EEREC_TEMP, offset+8);
			}
			else {
				SSE_MOVLPS_XMM_to_M64(offset, EEREC_S);
				SSE_MOVSS_XMM_to_M32(offset+8, EEREC_TEMP);
			}
			break;
		case 15: // XYZW
			if ( VU == &VU1 ) {
				if( x86reg >= 0 ) SSE_MOVAPSRtoRm(x86reg, EEREC_S, offset+0);
				else SSE_MOVAPS_XMM_to_M128(offset, EEREC_S);
			}
			else {
				if( x86reg >= 0 ) SSE_MOVUPSRtoRm(x86reg, EEREC_S, offset+0);
				else {
					if( offset & 15 ) SSE_MOVUPS_XMM_to_M128(offset, EEREC_S);
					else SSE_MOVAPS_XMM_to_M128(offset, EEREC_S);
				}
			}
			break;
	}
}
//------------------------------------------------------------------


//------------------------------------------------------------------
// SQ
//------------------------------------------------------------------
void recVUMI_SQ(VURegs *VU, int info)
{
	s16 imm;
	//Console.WriteLn("recVUMI_SQ");
	imm = ( VU->code & 0x400) ? ( VU->code & 0x3ff) | 0xfc00 : ( VU->code & 0x3ff);
	if ( _It_ == 0 ) _saveEAX(VU, -1, (uptr)GET_VU_MEM(VU, (int)imm * 16), info);
	else {
		int itreg = ALLOCVI(_It_, MODE_READ);
		_saveEAX(VU, recVUTransformAddr(itreg, VU, _It_, imm), (uptr)VU->Mem, info);
	}
}
//------------------------------------------------------------------


//------------------------------------------------------------------
// SQD
//------------------------------------------------------------------
void recVUMI_SQD(VURegs *VU, int info)
{
	//Console.WriteLn("recVUMI_SQD");
	if (_It_ == 0) _saveEAX(VU, -1, (uptr)VU->Mem, info);
	else {
		int itreg = ALLOCVI(_It_, MODE_READ|MODE_WRITE);
		SUB16ItoR( itreg, 1 );
		_saveEAX(VU, recVUTransformAddr(itreg, VU, _It_, 0), (uptr)VU->Mem, info);
	}
}
//------------------------------------------------------------------


//------------------------------------------------------------------
// SQI
//------------------------------------------------------------------
void recVUMI_SQI(VURegs *VU, int info)
{
	//Console.WriteLn("recVUMI_SQI");
	if (_It_ == 0) _saveEAX(VU, -1, (uptr)VU->Mem, info);
	else {
		int itreg = ALLOCVI(_It_, MODE_READ|MODE_WRITE);
		_saveEAX(VU, recVUTransformAddr(itreg, VU, _It_, 0), (uptr)VU->Mem, info);
		ADD16ItoR( itreg, 1 );
	}
}
//------------------------------------------------------------------


//------------------------------------------------------------------
// ILW
//------------------------------------------------------------------
void recVUMI_ILW(VURegs *VU, int info)
{
	int itreg;
	s16 imm, off;

	if ( ( _It_ == 0 ) || ( _X_Y_Z_W == 0 ) ) return;
	//Console.WriteLn("recVUMI_ILW");
	imm = ( VU->code & 0x400) ? ( VU->code & 0x3ff) | 0xfc00 : ( VU->code & 0x3ff);
	if (_X) off = 0;
	else if (_Y) off = 4;
	else if (_Z) off = 8;
	else if (_W) off = 12;

	ADD_VI_NEEDED(_Is_);
	itreg = ALLOCVI(_It_, MODE_WRITE);

	if ( _Is_ == 0 ) {
		MOVZX32M16toR( itreg, (uptr)GET_VU_MEM(VU, (int)imm * 16 + off) );
	}
	else {
		int isreg = ALLOCVI(_Is_, MODE_READ);
		MOV32RmtoR(itreg, recVUTransformAddr(isreg, VU, _Is_, imm), (uptr)VU->Mem + off);
	}
}
//------------------------------------------------------------------


//------------------------------------------------------------------
// ISW
//------------------------------------------------------------------
void recVUMI_ISW( VURegs *VU, int info )
{
	s16 imm;
	//Console.WriteLn("recVUMI_ISW");
	imm = ( VU->code & 0x400) ? ( VU->code & 0x3ff) | 0xfc00 : ( VU->code & 0x3ff);

	if (_Is_ == 0) {
		uptr off = (uptr)GET_VU_MEM(VU, (int)imm * 16);
		int itreg = ALLOCVI(_It_, MODE_READ);

		if (_X) MOV32RtoM(off, itreg);
		if (_Y) MOV32RtoM(off+4, itreg);
		if (_Z) MOV32RtoM(off+8, itreg);
		if (_W) MOV32RtoM(off+12, itreg);
	}
	else {
		int x86reg, isreg, itreg;

		ADD_VI_NEEDED(_It_);
		isreg = ALLOCVI(_Is_, MODE_READ);
		itreg = ALLOCVI(_It_, MODE_READ);

		x86reg = recVUTransformAddr(isreg, VU, _Is_, imm);

		if (_X) MOV32RtoRm(x86reg, itreg, (uptr)VU->Mem);
		if (_Y) MOV32RtoRm(x86reg, itreg, (uptr)VU->Mem+4);
		if (_Z) MOV32RtoRm(x86reg, itreg, (uptr)VU->Mem+8);
		if (_W) MOV32RtoRm(x86reg, itreg, (uptr)VU->Mem+12);
	}
}
//------------------------------------------------------------------


//------------------------------------------------------------------
// ILWR
//------------------------------------------------------------------
void recVUMI_ILWR( VURegs *VU, int info )
{
	int off, itreg;

	if ( ( _It_ == 0 ) || ( _X_Y_Z_W == 0 ) ) return;
	//Console.WriteLn("recVUMI_ILWR");
	if (_X) off = 0;
	else if (_Y) off = 4;
	else if (_Z) off = 8;
	else if (_W) off = 12;

	ADD_VI_NEEDED(_Is_);
	itreg = ALLOCVI(_It_, MODE_WRITE);

	if ( _Is_ == 0 ) {
		MOVZX32M16toR( itreg, (uptr)VU->Mem + off );
	}
	else {
		int isreg = ALLOCVI(_Is_, MODE_READ);
		MOVZX32Rm16toR(itreg, recVUTransformAddr(isreg, VU, _Is_, 0), (uptr)VU->Mem + off);
	}
}
//------------------------------------------------------------------


//------------------------------------------------------------------
// ISWR
//------------------------------------------------------------------
void recVUMI_ISWR( VURegs *VU, int info )
{
	int itreg;
	//Console.WriteLn("recVUMI_ISWR");
	ADD_VI_NEEDED(_Is_);
	itreg = ALLOCVI(_It_, MODE_READ);

	if (_Is_ == 0) {
		if (_X) MOV32RtoM((uptr)VU->Mem, itreg);
		if (_Y) MOV32RtoM((uptr)VU->Mem+4, itreg);
		if (_Z) MOV32RtoM((uptr)VU->Mem+8, itreg);
		if (_W) MOV32RtoM((uptr)VU->Mem+12, itreg);
	}
	else {
		int x86reg;
		int isreg = ALLOCVI(_Is_, MODE_READ);
		x86reg = recVUTransformAddr(isreg, VU, _Is_, 0);

		if (_X) MOV32RtoRm(x86reg, itreg, (uptr)VU->Mem);
		if (_Y) MOV32RtoRm(x86reg, itreg, (uptr)VU->Mem+4);
		if (_Z) MOV32RtoRm(x86reg, itreg, (uptr)VU->Mem+8);
		if (_W) MOV32RtoRm(x86reg, itreg, (uptr)VU->Mem+12);
	}
}
//------------------------------------------------------------------


//------------------------------------------------------------------
// RINIT*
//------------------------------------------------------------------
void recVUMI_RINIT(VURegs *VU, int info)
{
	//Console.WriteLn("recVUMI_RINIT()");
	if( (xmmregs[EEREC_S].mode & MODE_WRITE) && (xmmregs[EEREC_S].mode & MODE_NOFLUSH) ) {
		_deleteX86reg(X86TYPE_VI|(VU==&VU1?X86TYPE_VU1:0), REG_R, 2);
		_unpackVFSS_xyzw(EEREC_TEMP, EEREC_S, _Fsf_);

		SSE_ANDPS_M128_to_XMM(EEREC_TEMP, (uptr)s_mask);
		SSE_ORPS_M128_to_XMM(EEREC_TEMP, (uptr)VU_ONE);
		SSE_MOVSS_XMM_to_M32(VU_REGR_ADDR, EEREC_TEMP);
	}
	else {
		int rreg = ALLOCVI(REG_R, MODE_WRITE);

		if( xmmregs[EEREC_S].mode & MODE_WRITE ) {
			SSE_MOVAPS_XMM_to_M128((uptr)&VU->VF[_Fs_], EEREC_S);
			xmmregs[EEREC_S].mode &= ~MODE_WRITE;
		}

		MOV32MtoR( rreg, VU_VFx_ADDR( _Fs_ ) + 4 * _Fsf_ );
		AND32ItoR( rreg, 0x7fffff );
		OR32ItoR( rreg, 0x7f << 23 );

		_deleteX86reg(X86TYPE_VI|(VU==&VU1?X86TYPE_VU1:0), REG_R, 1);
	}
}
//------------------------------------------------------------------


//------------------------------------------------------------------
// RGET*
//------------------------------------------------------------------
void recVUMI_RGET(VURegs *VU, int info)
{
	//Console.WriteLn("recVUMI_RGET()");
	if ( (_Ft_ == 0) || (_X_Y_Z_W == 0)  ) return;

	_deleteX86reg(X86TYPE_VI|(VU==&VU1?X86TYPE_VU1:0), REG_R, 1);

	if (_X_Y_Z_W != 0xf) {
		SSE_MOVSS_M32_to_XMM(EEREC_TEMP, VU_REGR_ADDR);
		SSE_SHUFPS_XMM_to_XMM(EEREC_TEMP, EEREC_TEMP, 0);
		VU_MERGE_REGS(EEREC_T, EEREC_TEMP);
	}
	else {
		SSE_MOVSS_M32_to_XMM(EEREC_T, VU_REGR_ADDR);
		SSE_SHUFPS_XMM_to_XMM(EEREC_T, EEREC_T, 0);
	}
}
//------------------------------------------------------------------


//------------------------------------------------------------------
// RNEXT*
//------------------------------------------------------------------
void recVUMI_RNEXT( VURegs *VU, int info )
{
	int rreg, x86temp0, x86temp1;
	//Console.WriteLn("recVUMI_RNEXT()");

	rreg = ALLOCVI(REG_R, MODE_WRITE|MODE_READ);

	x86temp0 = ALLOCTEMPX86(0);
	x86temp1 = ALLOCTEMPX86(0);

	// code from www.project-fao.org
	//MOV32MtoR(rreg, VU_REGR_ADDR);
	MOV32RtoR(x86temp0, rreg);
	SHR32ItoR(x86temp0, 4);
	AND32ItoR(x86temp0, 1);

	MOV32RtoR(x86temp1, rreg);
	SHR32ItoR(x86temp1, 22);
	AND32ItoR(x86temp1, 1);

	SHL32ItoR(rreg, 1);
	XOR32RtoR(x86temp0, x86temp1);
	XOR32RtoR(rreg, x86temp0);
	AND32ItoR(rreg, 0x7fffff);
	OR32ItoR(rreg, 0x3f800000);

	_freeX86reg(x86temp0);
	_freeX86reg(x86temp1);

	if ( (_Ft_ == 0) || (_X_Y_Z_W == 0)  ) {
		_deleteX86reg(X86TYPE_VI|(VU==&VU1?X86TYPE_VU1:0), REG_R, 1);
		return;
	}

	recVUMI_RGET(VU, info);
}
//------------------------------------------------------------------


//------------------------------------------------------------------
// RXOR*
//------------------------------------------------------------------
void recVUMI_RXOR( VURegs *VU, int info )
{
	//Console.WriteLn("recVUMI_RXOR()");
	if( (xmmregs[EEREC_S].mode & MODE_WRITE) && (xmmregs[EEREC_S].mode & MODE_NOFLUSH) ) {
		_deleteX86reg(X86TYPE_VI|(VU==&VU1?X86TYPE_VU1:0), REG_R, 1);
		_unpackVFSS_xyzw(EEREC_TEMP, EEREC_S, _Fsf_);

		SSE_XORPS_M128_to_XMM(EEREC_TEMP, VU_REGR_ADDR);
		SSE_ANDPS_M128_to_XMM(EEREC_TEMP, (uptr)s_mask);
		SSE_ORPS_M128_to_XMM(EEREC_TEMP, (uptr)s_fones);
		SSE_MOVSS_XMM_to_M32(VU_REGR_ADDR, EEREC_TEMP);
	}
	else {
		int rreg = ALLOCVI(REG_R, MODE_WRITE|MODE_READ);

		if( xmmregs[EEREC_S].mode & MODE_WRITE ) {
			SSE_MOVAPS_XMM_to_M128((uptr)&VU->VF[_Fs_], EEREC_S);
			xmmregs[EEREC_S].mode &= ~MODE_WRITE;
		}

		XOR32MtoR( rreg, VU_VFx_ADDR( _Fs_ ) + 4 * _Fsf_ );
		AND32ItoR( rreg, 0x7fffff );
		OR32ItoR ( rreg, 0x3f800000 );

		_deleteX86reg(X86TYPE_VI|(VU==&VU1?X86TYPE_VU1:0), REG_R, 1);
	}
}
//------------------------------------------------------------------


//------------------------------------------------------------------
// WAITQ
//------------------------------------------------------------------
void recVUMI_WAITQ( VURegs *VU, int info )
{
	//Console.WriteLn("recVUMI_WAITQ");
//	if( info & PROCESS_VU_SUPER ) {
//		//CALLFunc(waitqfn);
//		SuperVUFlush(0, 1);
//	}
}
//------------------------------------------------------------------


//------------------------------------------------------------------
// FSAND
//------------------------------------------------------------------
void recVUMI_FSAND( VURegs *VU, int info )
{
	int itreg;
	u16 imm;
	//Console.WriteLn("recVUMI_FSAND");
	imm = (((VU->code >> 21 ) & 0x1) << 11) | (VU->code & 0x7ff);
	if(_It_ == 0) return;

	itreg = ALLOCVI(_It_, MODE_WRITE);
	MOV32MtoR( itreg, VU_VI_ADDR(REG_STATUS_FLAG, 1) );
	AND32ItoR( itreg, imm );
}
//------------------------------------------------------------------


//------------------------------------------------------------------
// FSEQ
//------------------------------------------------------------------
void recVUMI_FSEQ( VURegs *VU, int info )
{
	int itreg;
	u16 imm;
	if ( _It_ == 0 ) return;
	//Console.WriteLn("recVUMI_FSEQ");
	imm = (((VU->code >> 21 ) & 0x1) << 11) | (VU->code & 0x7ff);

	itreg = ALLOCVI(_It_, MODE_WRITE|MODE_8BITREG);

	MOVZX32M16toR( EAX, VU_VI_ADDR(REG_STATUS_FLAG, 1) );
	XOR32RtoR(itreg, itreg);
	CMP16ItoR(EAX, imm);
	SETE8R(itreg);
}
//------------------------------------------------------------------


//------------------------------------------------------------------
// FSOR
//------------------------------------------------------------------
void recVUMI_FSOR( VURegs *VU, int info )
{
	int itreg;
	u32 imm;
	if(_It_ == 0) return;
	//Console.WriteLn("recVUMI_FSOR");
	imm = (((VU->code >> 21 ) & 0x1) << 11) | (VU->code & 0x7ff);

	itreg = ALLOCVI(_It_, MODE_WRITE);

	MOVZX32M16toR( itreg, VU_VI_ADDR(REG_STATUS_FLAG, 1) );
	OR32ItoR( itreg, imm );
}
//------------------------------------------------------------------


//------------------------------------------------------------------
// FSSET
//------------------------------------------------------------------
void recVUMI_FSSET(VURegs *VU, int info)
{
	u32 writeaddr = VU_VI_ADDR(REG_STATUS_FLAG, 0);
	u32 prevaddr = VU_VI_ADDR(REG_STATUS_FLAG, 2);

	u16 imm = 0;
	//Console.WriteLn("recVUMI_FSSET");
	imm = (((VU->code >> 21 ) & 0x1) << 11) | (VU->code & 0x7FF);

    // keep the low 6 bits ONLY if the upper instruction is an fmac instruction (otherwise rewrite) - metal gear solid 3
    //if( (info & PROCESS_VU_SUPER) && VUREC_FMAC ) {
        MOV32MtoR(EAX, prevaddr);
	    AND32ItoR(EAX, 0x3f);
	    if ((imm&0xfc0) != 0) OR32ItoR(EAX, imm & 0xFC0);
        MOV32RtoM(writeaddr ? writeaddr : prevaddr, EAX);
    //}
    //else {
    //    MOV32ItoM(writeaddr ? writeaddr : prevaddr, imm&0xfc0);
	//}
}
//------------------------------------------------------------------


//------------------------------------------------------------------
// FMAND
//------------------------------------------------------------------
void recVUMI_FMAND( VURegs *VU, int info )
{
	int isreg, itreg;
	if ( _It_ == 0 ) return;
	//Console.WriteLn("recVUMI_FMAND");
	isreg = _checkX86reg(X86TYPE_VI|(VU==&VU1?X86TYPE_VU1:0), _Is_, MODE_READ);
	itreg = ALLOCVI(_It_, MODE_WRITE);//|MODE_8BITREG);

	if( isreg >= 0 ) {
		if( itreg != isreg ) MOV32RtoR(itreg, isreg);
	}
	else MOVZX32M16toR(itreg, VU_VI_ADDR(_Is_, 1));

	AND16MtoR( itreg, VU_VI_ADDR(REG_MAC_FLAG, 1));
}
//------------------------------------------------------------------


//------------------------------------------------------------------
// FMEQ
//------------------------------------------------------------------
void recVUMI_FMEQ( VURegs *VU, int info )
{
	int itreg, isreg;
	if ( _It_ == 0 ) return;
	//Console.WriteLn("recVUMI_FMEQ");
	if( _It_ == _Is_ ) {
		itreg = ALLOCVI(_It_, MODE_WRITE|MODE_READ);//|MODE_8BITREG

		CMP16MtoR(itreg, VU_VI_ADDR(REG_MAC_FLAG, 1));
		SETE8R(EAX);
		MOVZX32R8toR(itreg, EAX);
	}
	else {
		ADD_VI_NEEDED(_Is_);
		itreg = ALLOCVI(_It_, MODE_WRITE|MODE_8BITREG);
		isreg = ALLOCVI(_Is_, MODE_READ);

		XOR32RtoR(itreg, itreg);

		CMP16MtoR(isreg, VU_VI_ADDR(REG_MAC_FLAG, 1));
		SETE8R(itreg);
	}
}
//------------------------------------------------------------------


//------------------------------------------------------------------
// FMOR
//------------------------------------------------------------------
void recVUMI_FMOR( VURegs *VU, int info )
{
	int isreg, itreg;
	if ( _It_ == 0 ) return;
	//Console.WriteLn("recVUMI_FMOR");
	if( _Is_ == 0 ) {
		itreg = ALLOCVI(_It_, MODE_WRITE);//|MODE_8BITREG);
		MOVZX32M16toR( itreg, VU_VI_ADDR(REG_MAC_FLAG, 1) );
	}
	else if( _It_ == _Is_ ) {
		itreg = ALLOCVI(_It_, MODE_WRITE|MODE_READ);//|MODE_8BITREG);
		OR16MtoR( itreg, VU_VI_ADDR(REG_MAC_FLAG, 1) );
	}
	else {
		isreg = _checkX86reg(X86TYPE_VI|(VU==&VU1?X86TYPE_VU1:0), _Is_, MODE_READ);
		itreg = ALLOCVI(_It_, MODE_WRITE);

		MOVZX32M16toR( itreg, VU_VI_ADDR(REG_MAC_FLAG, 1) );

		if( isreg >= 0 )
			OR16RtoR( itreg, isreg );
		else
			OR16MtoR( itreg, VU_VI_ADDR(_Is_, 1) );
	}
}
//------------------------------------------------------------------


//------------------------------------------------------------------
// FCAND
//------------------------------------------------------------------
void recVUMI_FCAND( VURegs *VU, int info )
{
	int itreg = ALLOCVI(1, MODE_WRITE|MODE_8BITREG);
	//Console.WriteLn("recVUMI_FCAND");
	MOV32MtoR( EAX, VU_VI_ADDR(REG_CLIP_FLAG, 1) );
	XOR32RtoR( itreg, itreg );
	AND32ItoR( EAX, VU->code & 0xFFFFFF );

	SETNZ8R(itreg);
}
//------------------------------------------------------------------


//------------------------------------------------------------------
// FCEQ
//------------------------------------------------------------------
void recVUMI_FCEQ( VURegs *VU, int info )
{
	int itreg = ALLOCVI(1, MODE_WRITE|MODE_8BITREG);
	//Console.WriteLn("recVUMI_FCEQ");
	MOV32MtoR( EAX, VU_VI_ADDR(REG_CLIP_FLAG, 1) );
	AND32ItoR( EAX, 0xffffff );
	XOR32RtoR( itreg, itreg );
	CMP32ItoR( EAX, VU->code&0xffffff );

	SETE8R(itreg);
}
//------------------------------------------------------------------


//------------------------------------------------------------------
// FCOR
//------------------------------------------------------------------
void recVUMI_FCOR( VURegs *VU, int info )
{
	int itreg;
	//Console.WriteLn("recVUMI_FCOR");
	itreg = ALLOCVI(1, MODE_WRITE);
	MOV32MtoR( itreg, VU_VI_ADDR(REG_CLIP_FLAG, 1) );
	OR32ItoR ( itreg, VU->code );
	AND32ItoR( itreg, 0xffffff );
	ADD32ItoR( itreg, 1 );	// If 24 1's will make 25th bit 1, else 0
	SHR32ItoR( itreg, 24 );	// Get the 25th bit (also clears the rest of the garbage in the reg)
}
//------------------------------------------------------------------


//------------------------------------------------------------------
// FCSET
//------------------------------------------------------------------
void recVUMI_FCSET( VURegs *VU, int info )
{
	u32 addr = VU_VI_ADDR(REG_CLIP_FLAG, 0);
	//Console.WriteLn("recVUMI_FCSET");
	MOV32ItoM(addr ? addr : VU_VI_ADDR(REG_CLIP_FLAG, 2), VU->code&0xffffff );

	if( !(info & (PROCESS_VU_SUPER|PROCESS_VU_COP2)) )
		MOV32ItoM( VU_VI_ADDR(REG_CLIP_FLAG, 1), VU->code&0xffffff );
}
//------------------------------------------------------------------


//------------------------------------------------------------------
// FCGET
//------------------------------------------------------------------
void recVUMI_FCGET( VURegs *VU, int info )
{
	int itreg;
	if(_It_ == 0) return;
	//Console.WriteLn("recVUMI_FCGET");
	itreg = ALLOCVI(_It_, MODE_WRITE);

	MOV32MtoR(itreg, VU_VI_ADDR(REG_CLIP_FLAG, 1));
	AND32ItoR(itreg, 0x0fff);
}
//------------------------------------------------------------------


//------------------------------------------------------------------
// _recbranchAddr()
//
// NOTE: Due to static var dependencies, several SuperVU branch instructions
// are still located in iVUzerorec.cpp.
//------------------------------------------------------------------

//------------------------------------------------------------------
// MFP*
//------------------------------------------------------------------
void recVUMI_MFP(VURegs *VU, int info)
{
	if ( (_Ft_ == 0) || (_X_Y_Z_W == 0) ) return;
	//Console.WriteLn("recVUMI_MFP");
	if( _XYZW_SS ) {
		_vuFlipRegSS(VU, EEREC_T);
		SSE_MOVSS_M32_to_XMM(EEREC_TEMP, VU_VI_ADDR(REG_P, 1));
		SSE_MOVSS_XMM_to_XMM(EEREC_T, EEREC_TEMP);
		_vuFlipRegSS(VU, EEREC_T);
	}
	else if (_X_Y_Z_W != 0xf) {
		SSE_MOVSS_M32_to_XMM(EEREC_TEMP, VU_VI_ADDR(REG_P, 1));
		SSE_SHUFPS_XMM_to_XMM(EEREC_TEMP, EEREC_TEMP, 0);
		VU_MERGE_REGS(EEREC_T, EEREC_TEMP);
	}
	else {
		SSE_MOVSS_M32_to_XMM(EEREC_T, VU_VI_ADDR(REG_P, 1));
		SSE_SHUFPS_XMM_to_XMM(EEREC_T, EEREC_T, 0);
	}
}
//------------------------------------------------------------------


//------------------------------------------------------------------
// WAITP
//------------------------------------------------------------------
static __aligned16 float s_tempmem[4];
void recVUMI_WAITP(VURegs *VU, int info)
{
	//Console.WriteLn("recVUMI_WAITP");
//	if( info & PROCESS_VU_SUPER )
//		SuperVUFlush(1, 1);
}
//------------------------------------------------------------------


//------------------------------------------------------------------
// vuSqSumXYZ()*
//
// NOTE: In all EFU insts, EEREC_D is a temp reg
//------------------------------------------------------------------
void vuSqSumXYZ(int regd, int regs, int regtemp) // regd.x =  x ^ 2 + y ^ 2 + z ^ 2
{
	//Console.WriteLn("VU: SUMXYZ");
	if( x86caps.hasStreamingSIMD4Extensions )
	{
		SSE_MOVAPS_XMM_to_XMM(regd, regs);
		if (CHECK_VU_EXTRA_OVERFLOW) vuFloat2(regd, regtemp, 0xf);
		SSE4_DPPS_XMM_to_XMM(regd, regd, 0x71);
	}
	else
	{
		SSE_MOVAPS_XMM_to_XMM(regtemp, regs);
		if (CHECK_VU_EXTRA_OVERFLOW) vuFloat2(regtemp, regd, 0xf);
		SSE_MULPS_XMM_to_XMM(regtemp, regtemp); // xyzw ^ 2

		if( x86caps.hasStreamingSIMD3Extensions ) {
			SSE3_HADDPS_XMM_to_XMM(regd, regtemp);
			SSE_ADDPS_XMM_to_XMM(regd, regtemp); // regd.z = x ^ 2 + y ^ 2 + z ^ 2
			SSE_MOVHLPS_XMM_to_XMM(regd, regd); // regd.x = regd.z
		}
		else {
			SSE_MOVSS_XMM_to_XMM(regd, regtemp);
			SSE2_PSHUFLW_XMM_to_XMM(regtemp, regtemp, 0x4e); // wzyx -> wzxy
			SSE_ADDSS_XMM_to_XMM(regd, regtemp); // x ^ 2 + y ^ 2
			SSE_SHUFPS_XMM_to_XMM(regtemp, regtemp, 0xD2); // wzxy -> wxyz
			SSE_ADDSS_XMM_to_XMM(regd, regtemp); // x ^ 2 + y ^ 2 + z ^ 2
		}
	}
}
//------------------------------------------------------------------


//------------------------------------------------------------------
// ESADD*
//------------------------------------------------------------------
void recVUMI_ESADD( VURegs *VU, int info)
{
	//Console.WriteLn("VU: ESADD");
	pxAssert( VU == &VU1 );
	if( EEREC_TEMP == EEREC_D ) { // special code to reset P ( FixMe: don't know if this is still needed! (cottonvibes) )
		Console.Warning("ESADD: Resetting P reg!!!\n");
		MOV32ItoM(VU_VI_ADDR(REG_P, 0), 0);
		return;
	}
	vuSqSumXYZ(EEREC_D, EEREC_S, EEREC_TEMP);
	if (CHECK_VU_OVERFLOW) SSE_MINSS_M32_to_XMM(EEREC_D, (uptr)g_maxvals); // Only need to do positive clamp since (x ^ 2 + y ^ 2 + z ^ 2) is positive
	SSE_MOVSS_XMM_to_M32(VU_VI_ADDR(REG_P, 0), EEREC_D);
}
//------------------------------------------------------------------


//------------------------------------------------------------------
// ERSADD*
//------------------------------------------------------------------
void recVUMI_ERSADD( VURegs *VU, int info )
{
	//Console.WriteLn("VU: ERSADD");
	pxAssert( VU == &VU1 );
	vuSqSumXYZ(EEREC_D, EEREC_S, EEREC_TEMP);
	// don't use RCPSS (very bad precision)
	SSE_MOVSS_M32_to_XMM(EEREC_TEMP, (uptr)VU_ONE);
	SSE_DIVSS_XMM_to_XMM(EEREC_TEMP, EEREC_D);
	if (CHECK_VU_OVERFLOW) SSE_MINSS_M32_to_XMM(EEREC_TEMP, (uptr)g_maxvals); // Only need to do positive clamp since (x ^ 2 + y ^ 2 + z ^ 2) is positive
	SSE_MOVSS_XMM_to_M32(VU_VI_ADDR(REG_P, 0), EEREC_TEMP);
}
//------------------------------------------------------------------


//------------------------------------------------------------------
// ELENG*
//------------------------------------------------------------------
void recVUMI_ELENG( VURegs *VU, int info )
{
	//Console.WriteLn("VU: ELENG");
	pxAssert( VU == &VU1 );
	vuSqSumXYZ(EEREC_D, EEREC_S, EEREC_TEMP);
	if (CHECK_VU_OVERFLOW) SSE_MINSS_M32_to_XMM(EEREC_D, (uptr)g_maxvals); // Only need to do positive clamp since (x ^ 2 + y ^ 2 + z ^ 2) is positive
	SSE_SQRTSS_XMM_to_XMM(EEREC_D, EEREC_D);
	SSE_MOVSS_XMM_to_M32(VU_VI_ADDR(REG_P, 0), EEREC_D);
}
//------------------------------------------------------------------


//------------------------------------------------------------------
// ERLENG*
//------------------------------------------------------------------
void recVUMI_ERLENG( VURegs *VU, int info )
{
	//Console.WriteLn("VU: ERLENG");
	pxAssert( VU == &VU1 );
	vuSqSumXYZ(EEREC_D, EEREC_S, EEREC_TEMP);
	if (CHECK_VU_OVERFLOW) SSE_MINSS_M32_to_XMM(EEREC_D, (uptr)g_maxvals); // Only need to do positive clamp since (x ^ 2 + y ^ 2 + z ^ 2) is positive
	SSE_SQRTSS_XMM_to_XMM(EEREC_D, EEREC_D); // regd <- sqrt(x^2 + y^2 + z^2)
	SSE_MOVSS_M32_to_XMM(EEREC_TEMP, (uptr)VU_ONE); // temp <- 1
	SSE_DIVSS_XMM_to_XMM(EEREC_TEMP, EEREC_D); // temp = 1 / sqrt(x^2 + y^2 + z^2)
	if (CHECK_VU_OVERFLOW) SSE_MINSS_M32_to_XMM(EEREC_TEMP, (uptr)g_maxvals); // Only need to do positive clamp
	SSE_MOVSS_XMM_to_M32(VU_VI_ADDR(REG_P, 0), EEREC_TEMP);
}
//------------------------------------------------------------------


//------------------------------------------------------------------
// EATANxy
//------------------------------------------------------------------
void recVUMI_EATANxy( VURegs *VU, int info )
{
	pxAssert( VU == &VU1 );
	//Console.WriteLn("recVUMI_EATANxy");
	if( (xmmregs[EEREC_S].mode & MODE_WRITE) && (xmmregs[EEREC_S].mode&MODE_NOFLUSH) ) {
		SSE_MOVLPS_XMM_to_M64((uptr)s_tempmem, EEREC_S);
		FLD32((uptr)&s_tempmem[0]);
		FLD32((uptr)&s_tempmem[1]);
	}
	else {
		if( xmmregs[EEREC_S].mode & MODE_WRITE ) {
			SSE_MOVAPS_XMM_to_M128((uptr)&VU->VF[_Fs_], EEREC_S);
			xmmregs[EEREC_S].mode &= ~MODE_WRITE;
		}

		FLD32((uptr)&VU->VF[_Fs_].UL[0]);
		FLD32((uptr)&VU->VF[_Fs_].UL[1]);
	}

	FPATAN();
	FSTP32(VU_VI_ADDR(REG_P, 0));
}
//------------------------------------------------------------------


//------------------------------------------------------------------
// EATANxz
//------------------------------------------------------------------
void recVUMI_EATANxz( VURegs *VU, int info )
{
	pxAssert( VU == &VU1 );
	//Console.WriteLn("recVUMI_EATANxz");
	if( (xmmregs[EEREC_S].mode & MODE_WRITE) && (xmmregs[EEREC_S].mode&MODE_NOFLUSH) ) {
		SSE_MOVLPS_XMM_to_M64((uptr)s_tempmem, EEREC_S);
		FLD32((uptr)&s_tempmem[0]);
		FLD32((uptr)&s_tempmem[2]);
	}
	else {
		if( xmmregs[EEREC_S].mode & MODE_WRITE ) {
			SSE_MOVAPS_XMM_to_M128((uptr)&VU->VF[_Fs_], EEREC_S);
			xmmregs[EEREC_S].mode &= ~MODE_WRITE;
		}

		FLD32((uptr)&VU->VF[_Fs_].UL[0]);
		FLD32((uptr)&VU->VF[_Fs_].UL[2]);
	}
	FPATAN();
	FSTP32(VU_VI_ADDR(REG_P, 0));
}
//------------------------------------------------------------------


//------------------------------------------------------------------
// ESUM*
//------------------------------------------------------------------
void recVUMI_ESUM( VURegs *VU, int info )
{
	//Console.WriteLn("VU: ESUM");
	pxAssert( VU == &VU1 );

	if( x86caps.hasStreamingSIMD3Extensions ) {
		SSE_MOVAPS_XMM_to_XMM(EEREC_TEMP, EEREC_S);
		if (CHECK_VU_EXTRA_OVERFLOW) vuFloat_useEAX(info, EEREC_TEMP, 0xf);
		SSE3_HADDPS_XMM_to_XMM(EEREC_TEMP, EEREC_TEMP);
		SSE3_HADDPS_XMM_to_XMM(EEREC_TEMP, EEREC_TEMP);
	}
	else {
		SSE_MOVHLPS_XMM_to_XMM(EEREC_TEMP, EEREC_S); // z, w, z, w
		SSE_ADDPS_XMM_to_XMM(EEREC_TEMP, EEREC_S); // z+x, w+y, z+z, w+w
		SSE_UNPCKLPS_XMM_to_XMM(EEREC_TEMP, EEREC_TEMP); // z+x, z+x, w+y, w+y
		SSE_MOVHLPS_XMM_to_XMM(EEREC_D, EEREC_TEMP); // w+y, w+y, w+y, w+y
		SSE_ADDSS_XMM_to_XMM(EEREC_TEMP, EEREC_D); // x+y+z+w, w+y, w+y, w+y
	}

	vuFloat_useEAX(info, EEREC_TEMP, 8);
	SSE_MOVSS_XMM_to_M32(VU_VI_ADDR(REG_P, 0), EEREC_TEMP);
}
//------------------------------------------------------------------


//------------------------------------------------------------------
// ERCPR*
//------------------------------------------------------------------
void recVUMI_ERCPR( VURegs *VU, int info )
{
	pxAssert( VU == &VU1 );
	//Console.WriteLn("VU1: ERCPR");

	// don't use RCPSS (very bad precision)
	switch ( _Fsf_ ) {
		case 0: //0001
			if (CHECK_VU_EXTRA_OVERFLOW) vuFloat5_useEAX(EEREC_S, EEREC_TEMP, 8);
			SSE_MOVSS_M32_to_XMM(EEREC_TEMP, (uptr)VU_ONE); // temp <- 1
			SSE_DIVSS_XMM_to_XMM(EEREC_TEMP, EEREC_S);
			break;
		case 1: //0010
			SSE2_PSHUFLW_XMM_to_XMM(EEREC_S, EEREC_S, 0x4e);
			if (CHECK_VU_EXTRA_OVERFLOW) vuFloat5_useEAX(EEREC_S, EEREC_TEMP, 8);
			SSE_MOVSS_M32_to_XMM(EEREC_TEMP, (uptr)VU_ONE); // temp <- 1
			SSE_DIVSS_XMM_to_XMM(EEREC_TEMP, EEREC_S);
			SSE2_PSHUFLW_XMM_to_XMM(EEREC_S, EEREC_S, 0x4e);
			break;
		case 2: //0100
			SSE_SHUFPS_XMM_to_XMM(EEREC_S, EEREC_S, 0xc6);
			if (CHECK_VU_EXTRA_OVERFLOW) vuFloat5_useEAX(EEREC_S, EEREC_TEMP, 8);
			SSE_MOVSS_M32_to_XMM(EEREC_TEMP, (uptr)VU_ONE); // temp <- 1
			SSE_DIVSS_XMM_to_XMM(EEREC_TEMP, EEREC_S);
			SSE_SHUFPS_XMM_to_XMM(EEREC_S, EEREC_S, 0xc6);
			break;
		case 3: //1000
			SSE_SHUFPS_XMM_to_XMM(EEREC_S, EEREC_S, 0x27);
			if (CHECK_VU_EXTRA_OVERFLOW) vuFloat5_useEAX(EEREC_S, EEREC_TEMP, 8);
			SSE_MOVSS_M32_to_XMM(EEREC_TEMP, (uptr)VU_ONE); // temp <- 1
			SSE_DIVSS_XMM_to_XMM(EEREC_TEMP, EEREC_S);
			SSE_SHUFPS_XMM_to_XMM(EEREC_S, EEREC_S, 0x27);
			break;
	}

	vuFloat_useEAX(info, EEREC_TEMP, 8);
	SSE_MOVSS_XMM_to_M32(VU_VI_ADDR(REG_P, 0), EEREC_TEMP);
}
//------------------------------------------------------------------


//------------------------------------------------------------------
// ESQRT*
//------------------------------------------------------------------
void recVUMI_ESQRT( VURegs *VU, int info )
{
	pxAssert( VU == &VU1 );

	//Console.WriteLn("VU1: ESQRT");
	_unpackVFSS_xyzw(EEREC_TEMP, EEREC_S, _Fsf_);
	SSE_ANDPS_M128_to_XMM(EEREC_TEMP, (uptr)const_clip); // abs(x)
	if (CHECK_VU_OVERFLOW) SSE_MINSS_M32_to_XMM(EEREC_TEMP, (uptr)g_maxvals); // Only need to do positive clamp
	SSE_SQRTSS_XMM_to_XMM(EEREC_TEMP, EEREC_TEMP);

	SSE_MOVSS_XMM_to_M32(VU_VI_ADDR(REG_P, 0), EEREC_TEMP);
}
//------------------------------------------------------------------


//------------------------------------------------------------------
// ERSQRT*
//------------------------------------------------------------------
void recVUMI_ERSQRT( VURegs *VU, int info )
{
	int t1reg = _vuGetTempXMMreg(info);

	pxAssert( VU == &VU1 );
	//Console.WriteLn("VU1: ERSQRT");

	_unpackVFSS_xyzw(EEREC_TEMP, EEREC_S, _Fsf_);
	SSE_ANDPS_M128_to_XMM(EEREC_TEMP, (uptr)const_clip); // abs(x)
	SSE_MINSS_M32_to_XMM(EEREC_TEMP, (uptr)g_maxvals); // Clamp Infinities to Fmax
	SSE_SQRTSS_XMM_to_XMM(EEREC_TEMP, EEREC_TEMP); // SQRT(abs(x))

	if( t1reg >= 0 )
	{
		SSE_MOVSS_M32_to_XMM(t1reg, (uptr)VU_ONE);
		SSE_DIVSS_XMM_to_XMM(t1reg, EEREC_TEMP);
		vuFloat_useEAX(info, t1reg, 8);
		SSE_MOVSS_XMM_to_M32(VU_VI_ADDR(REG_P, 0), t1reg);
		_freeXMMreg(t1reg);
	}
	else
	{
		SSE_MOVSS_XMM_to_M32(VU_VI_ADDR(REG_P, 0), EEREC_TEMP);
		SSE_MOVSS_M32_to_XMM(EEREC_TEMP, (uptr)VU_ONE);
		SSE_DIVSS_M32_to_XMM(EEREC_TEMP, VU_VI_ADDR(REG_P, 0));
		vuFloat_useEAX(info, EEREC_TEMP, 8);
		SSE_MOVSS_XMM_to_M32(VU_VI_ADDR(REG_P, 0), EEREC_TEMP);
	}
}
//------------------------------------------------------------------


//------------------------------------------------------------------
// ESIN
//------------------------------------------------------------------
void recVUMI_ESIN( VURegs *VU, int info )
{
	pxAssert( VU == &VU1 );

	//Console.WriteLn("recVUMI_ESIN");
	if( (xmmregs[EEREC_S].mode & MODE_WRITE) && (xmmregs[EEREC_S].mode&MODE_NOFLUSH) ) {
		switch(_Fsf_) {
			case 0: SSE_MOVSS_XMM_to_M32((uptr)s_tempmem, EEREC_S);
			case 1: SSE_MOVLPS_XMM_to_M64((uptr)s_tempmem, EEREC_S);
			default: SSE_MOVHPS_XMM_to_M64((uptr)&s_tempmem[2], EEREC_S);
		}
		FLD32((uptr)&s_tempmem[_Fsf_]);
	}
	else {
		if( xmmregs[EEREC_S].mode & MODE_WRITE ) {
			SSE_MOVAPS_XMM_to_M128((uptr)&VU->VF[_Fs_], EEREC_S);
			xmmregs[EEREC_S].mode &= ~MODE_WRITE;
		}

		FLD32((uptr)&VU->VF[_Fs_].UL[_Fsf_]);
	}

	FSIN();
	FSTP32(VU_VI_ADDR(REG_P, 0));
}
//------------------------------------------------------------------


//------------------------------------------------------------------
// EATAN
//------------------------------------------------------------------
void recVUMI_EATAN( VURegs *VU, int info )
{
	pxAssert( VU == &VU1 );

	//Console.WriteLn("recVUMI_EATAN");
	if( (xmmregs[EEREC_S].mode & MODE_WRITE) && (xmmregs[EEREC_S].mode&MODE_NOFLUSH) ) {
		switch(_Fsf_) {
			case 0: SSE_MOVSS_XMM_to_M32((uptr)s_tempmem, EEREC_S);
			case 1: SSE_MOVLPS_XMM_to_M64((uptr)s_tempmem, EEREC_S);
			default: SSE_MOVHPS_XMM_to_M64((uptr)&s_tempmem[2], EEREC_S);
		}
		FLD32((uptr)&s_tempmem[_Fsf_]);
	}
	else {
		if( xmmregs[EEREC_S].mode & MODE_WRITE ) {
			SSE_MOVAPS_XMM_to_M128((uptr)&VU->VF[_Fs_], EEREC_S);
			xmmregs[EEREC_S].mode &= ~MODE_WRITE;
		}
	}

	FLD1();
	FLD32((uptr)&VU->VF[_Fs_].UL[_Fsf_]);
	FPATAN();
	FSTP32(VU_VI_ADDR(REG_P, 0));
}
//------------------------------------------------------------------


//------------------------------------------------------------------
// EEXP
//------------------------------------------------------------------
void recVUMI_EEXP( VURegs *VU, int info )
{
	pxAssert( VU == &VU1 );
	//Console.WriteLn("recVUMI_EEXP");
	FLDL2E();

	if( (xmmregs[EEREC_S].mode & MODE_WRITE) && (xmmregs[EEREC_S].mode&MODE_NOFLUSH) ) {
		switch(_Fsf_) {
			case 0: SSE_MOVSS_XMM_to_M32((uptr)s_tempmem, EEREC_S);
			case 1: SSE_MOVLPS_XMM_to_M64((uptr)s_tempmem, EEREC_S);
			default: SSE_MOVHPS_XMM_to_M64((uptr)&s_tempmem[2], EEREC_S);
		}
		FMUL32((uptr)&s_tempmem[_Fsf_]);
	}
	else {
		if( xmmregs[EEREC_S].mode & MODE_WRITE ) {
			SSE_MOVAPS_XMM_to_M128((uptr)&VU->VF[_Fs_], EEREC_S);
			xmmregs[EEREC_S].mode &= ~MODE_WRITE;
		}

		FMUL32((uptr)&VU->VF[_Fs_].UL[_Fsf_]);
	}

	// basically do 2^(log_2(e) * val)
	FLD(0);
	FRNDINT();
	FXCH(1);
	FSUB32Rto0(1);
	F2XM1();
	FLD1();
	FADD320toR(1);
	FSCALE();
	FSTP(1);

	FSTP32(VU_VI_ADDR(REG_P, 0));
}
//------------------------------------------------------------------


//------------------------------------------------------------------
// XITOP
//------------------------------------------------------------------
void recVUMI_XITOP( VURegs *VU, int info )
{
	int itreg;
	if (_It_ == 0) return;
	//Console.WriteLn("recVUMI_XITOP");
	itreg = ALLOCVI(_It_, MODE_WRITE);
	MOVZX32M16toR( itreg, (uptr)&VU->vifRegs->itop );
}
//------------------------------------------------------------------


//------------------------------------------------------------------
// XTOP
//------------------------------------------------------------------
void recVUMI_XTOP( VURegs *VU, int info )
{
	int itreg;
	if ( _It_ == 0 ) return;
	//Console.WriteLn("recVUMI_XTOP");
	itreg = ALLOCVI(_It_, MODE_WRITE);
	MOVZX32M16toR( itreg, (uptr)&VU->vifRegs->top );
}
//------------------------------------------------------------------


//------------------------------------------------------------------
// VU1XGKICK_MTGSTransfer() - Called by ivuZerorec.cpp
//------------------------------------------------------------------
extern bool SIGNAL_IMR_Pending;

void __fastcall VU1XGKICK_MTGSTransfer(u32 *pMem, u32 addr)
{
	addr &= 0x3fff;
	u8* data  = VU1.Mem + (addr);
<<<<<<< HEAD
	u32 diff  = 0x400 - (addr >> 4);

	GetMTGS().PrepDataPacket(GIF_PATH_1, 0x400);
	GIFPath_CopyTag(GIF_PATH_1, (u128*)data, diff);
	GetMTGS().SendDataPacket();

	if (GSTransferStatus.PTH1 == STOPPED_MODE) {
		gifRegs->stat.APATH   =  GIF_APATH_IDLE;
=======
	u32 diff  = 0x400 - (addr / 16);
	u32 size;
	u8* pDest;

	if(gifRegs->stat.APATH <= GIF_APATH1 || (gifRegs->stat.APATH == GIF_APATH3 && gifRegs->stat.IP3 == true) && SIGNAL_IMR_Pending == false)
	{
		if(Path1WritePos != 0)	
		{
			//Flush any pending transfers so things dont go up in the wrong order
			while(gifRegs->stat.P1Q == true) gsPath1Interrupt();
		}
		GetMTGS().PrepDataPacket(GIF_PATH_1, 0x400);
		size = GIFPath_CopyTag(GIF_PATH_1, (u128*)data, diff);
		GetMTGS().SendDataPacket();

		if(GSTransferStatus.PTH1 == STOPPED_MODE )
		{
			gifRegs->stat.APATH = GIF_APATH_IDLE;
		}
	}
	else
	{
		//DevCon.Warning("GIF APATH busy %x Holding for later  W %x, R %x", gifRegs->stat.APATH, Path1WritePos, Path1ReadPos);
		size = GIFPath_ParseTagQuick(GIF_PATH_1, data, diff);
		pDest = &Path1Buffer[Path1WritePos*16];

		Path1WritePos += size;

		pxAssumeMsg((Path1WritePos+size < sizeof(Path1Buffer)), "XGKick Buffer Overflow detected on Path1Buffer!");

		if (size > diff) {
			//DevCon.Status("XGkick Wrap!");
			memcpy_qwc(pDest, VU1.Mem + addr, diff);
			memcpy_qwc(pDest+(diff*16), VU1.Mem, size-diff);
		}
		else {
			memcpy_qwc(pDest, VU1.Mem + addr, size);
		}
		//if(!gifRegs->stat.P1Q) CPU_INT(28, 128);
		gifRegs->stat.P1Q = true;
>>>>>>> b6af82ef
	}
}
//------------------------------------------------------------------<|MERGE_RESOLUTION|>--- conflicted
+++ resolved
@@ -1976,8 +1976,7 @@
 {
 	addr &= 0x3fff;
 	u8* data  = VU1.Mem + (addr);
-<<<<<<< HEAD
-	u32 diff  = 0x400 - (addr >> 4);
+	u32 diff  = 0x400 - (addr / 16);
 
 	GetMTGS().PrepDataPacket(GIF_PATH_1, 0x400);
 	GIFPath_CopyTag(GIF_PATH_1, (u128*)data, diff);
@@ -1985,48 +1984,6 @@
 
 	if (GSTransferStatus.PTH1 == STOPPED_MODE) {
 		gifRegs->stat.APATH   =  GIF_APATH_IDLE;
-=======
-	u32 diff  = 0x400 - (addr / 16);
-	u32 size;
-	u8* pDest;
-
-	if(gifRegs->stat.APATH <= GIF_APATH1 || (gifRegs->stat.APATH == GIF_APATH3 && gifRegs->stat.IP3 == true) && SIGNAL_IMR_Pending == false)
-	{
-		if(Path1WritePos != 0)	
-		{
-			//Flush any pending transfers so things dont go up in the wrong order
-			while(gifRegs->stat.P1Q == true) gsPath1Interrupt();
-		}
-		GetMTGS().PrepDataPacket(GIF_PATH_1, 0x400);
-		size = GIFPath_CopyTag(GIF_PATH_1, (u128*)data, diff);
-		GetMTGS().SendDataPacket();
-
-		if(GSTransferStatus.PTH1 == STOPPED_MODE )
-		{
-			gifRegs->stat.APATH = GIF_APATH_IDLE;
-		}
-	}
-	else
-	{
-		//DevCon.Warning("GIF APATH busy %x Holding for later  W %x, R %x", gifRegs->stat.APATH, Path1WritePos, Path1ReadPos);
-		size = GIFPath_ParseTagQuick(GIF_PATH_1, data, diff);
-		pDest = &Path1Buffer[Path1WritePos*16];
-
-		Path1WritePos += size;
-
-		pxAssumeMsg((Path1WritePos+size < sizeof(Path1Buffer)), "XGKick Buffer Overflow detected on Path1Buffer!");
-
-		if (size > diff) {
-			//DevCon.Status("XGkick Wrap!");
-			memcpy_qwc(pDest, VU1.Mem + addr, diff);
-			memcpy_qwc(pDest+(diff*16), VU1.Mem, size-diff);
-		}
-		else {
-			memcpy_qwc(pDest, VU1.Mem + addr, size);
-		}
-		//if(!gifRegs->stat.P1Q) CPU_INT(28, 128);
-		gifRegs->stat.P1Q = true;
->>>>>>> b6af82ef
 	}
 }
 //------------------------------------------------------------------