--- conflicted
+++ resolved
@@ -1,442 +1,3 @@
-<<<<<<< HEAD
-/*  Pcsx2 - Pc Ps2 Emulator
- *  Copyright (C) 2002-2009  Pcsx2 Team
- *
- *  This program is free software; you can redistribute it and/or modify
- *  it under the terms of the GNU General Public License as published by
- *  the Free Software Foundation; either version 2 of the License, or
- *  (at your option) any later version.
- *  
- *  This program is distributed in the hope that it will be useful,
- *  but WITHOUT ANY WARRANTY; without even the implied warranty of
- *  MERCHANTABILITY or FITNESS FOR A PARTICULAR PURPOSE.  See the
- *  GNU General Public License for more details.
- *  
- *  You should have received a copy of the GNU General Public License
- *  along with this program; if not, write to the Free Software
- *  Foundation, Inc., 51 Franklin Street, Fifth Floor, Boston, MA  02110-1301, USA
- */
-
-#ifdef CHECK_MACROVU0
-
-#pragma once
-#include "iR5900.h"
-#include "R5900OpcodeTables.h"
-
-extern void _vu0WaitMicro();
-extern void _vu0FinishMicro();
-
-//------------------------------------------------------------------
-// Macro VU - Helper Macros / Functions
-//------------------------------------------------------------------
-
-using namespace R5900::Dynarec;
-
-#define printCOP2 0&&
-//#define printCOP2 DevCon::Status
-
-void setupMacroOp(int mode, const char* opName) {
-	printCOP2(opName);
-	microVU0.prog.IRinfo.curPC = 0;
-	microVU0.code = cpuRegs.code;
-	memset(&microVU0.prog.IRinfo.info[0], 0, sizeof(microVU0.prog.IRinfo.info[0]));
-	iFlushCall(FLUSH_EVERYTHING);
-	microVU0.regAlloc->reset();
-	if (mode & 0x01) { // Q-Reg will be Read
-		SSE_MOVSS_M32_to_XMM(xmmPQ, (uptr)&microVU0.regs->VI[REG_Q].UL);
-	}
-	if (mode & 0x08) { // Clip Instruction
-		microVU0.prog.IRinfo.info[0].cFlag.write	 = 0xff;
-		microVU0.prog.IRinfo.info[0].cFlag.lastWrite = 0xff;
-	}
-	if (mode & 0x10) { // Update Status/Mac Flags
-		microVU0.prog.IRinfo.info[0].sFlag.doFlag		= 1;
-		microVU0.prog.IRinfo.info[0].sFlag.doNonSticky	= 1;
-		microVU0.prog.IRinfo.info[0].sFlag.write		= 0;
-		microVU0.prog.IRinfo.info[0].sFlag.lastWrite	= 0;
-		microVU0.prog.IRinfo.info[0].mFlag.doFlag		= 1;
-		microVU0.prog.IRinfo.info[0].mFlag.write		= 0xff;
-		MOV32MtoR(gprF0, (uptr)&microVU0.regs->VI[REG_STATUS_FLAG].UL);
-	}
-}
-
-void endMacroOp(int mode) {
-	if (mode & 0x02) { // Q-Reg was Written To
-		SSE_MOVSS_XMM_to_M32((uptr)&microVU0.regs->VI[REG_Q].UL, xmmPQ);
-	}
-	if (mode & 0x10) { // Status/Mac Flags were Updated
-		MOV32RtoM((uptr)&microVU0.regs->VI[REG_STATUS_FLAG].UL, gprF0);
-	}
-	microVU0.regAlloc->flushAll();
-}
-
-#define REC_COP2_mVU0(f, opName, mode)						\
-	void recV##f() {										\
-		setupMacroOp(mode, opName);							\
-		if (mode & 4) {										\
-			mVU_##f(&microVU0, 0);							\
-			if (!microVU0.prog.IRinfo.info[0].lOp.isNOP) {	\
-				mVU_##f(&microVU0, 1);						\
-			}												\
-		}													\
-		else { mVU_##f(&microVU0, 1); }						\
-		endMacroOp(mode);									\
-	}
-
-#define INTERPRETATE_COP2_FUNC(f)							\
-	void recV##f() {										\
-		MOV32ItoM((uptr)&cpuRegs.code, cpuRegs.code);		\
-		MOV32ItoM((uptr)&cpuRegs.pc, pc);					\
-		iFlushCall(FLUSH_EVERYTHING);						\
-		CALLFunc((uptr)V##f);								\
-		_freeX86regs();										\
-	}
-
-//------------------------------------------------------------------
-// Macro VU - Instructions
-//------------------------------------------------------------------
-
-//------------------------------------------------------------------
-// Macro VU - Redirect Upper Instructions
-//------------------------------------------------------------------
-
-REC_COP2_mVU0(ABS,		"ABS",		0);
-REC_COP2_mVU0(ITOF0,	"ITOF0",	0);
-REC_COP2_mVU0(ITOF4,	"ITOF4",	0);
-REC_COP2_mVU0(ITOF12,	"ITOF12",	0);
-REC_COP2_mVU0(ITOF15,	"ITOF15",	0);
-REC_COP2_mVU0(FTOI0,	"FTOI0",	0);
-REC_COP2_mVU0(FTOI4,	"FTOI4",	0);
-REC_COP2_mVU0(FTOI12,	"FTOI12",	0);
-REC_COP2_mVU0(FTOI15,	"FTOI15",	0);
-REC_COP2_mVU0(ADD,		"ADD",		0);
-REC_COP2_mVU0(ADDi,		"ADDi",		0);
-REC_COP2_mVU0(ADDq,		"ADDq",		1);
-REC_COP2_mVU0(ADDx,		"ADDx",		0);
-REC_COP2_mVU0(ADDy,		"ADDy",		0);
-REC_COP2_mVU0(ADDz,		"ADDz",		0);
-REC_COP2_mVU0(ADDw,		"ADDw",		0);
-REC_COP2_mVU0(ADDA,		"ADDA",		0);
-REC_COP2_mVU0(ADDAi,	"ADDAi",	0);
-REC_COP2_mVU0(ADDAq,	"ADDAq",	1);
-REC_COP2_mVU0(ADDAx,	"ADDAx",	0);
-REC_COP2_mVU0(ADDAy,	"ADDAy",	0);
-REC_COP2_mVU0(ADDAz,	"ADDAz",	0);
-REC_COP2_mVU0(ADDAw,	"ADDAw",	0);
-REC_COP2_mVU0(SUB,		"SUB",		0);
-REC_COP2_mVU0(SUBi,		"SUBi",		0);
-REC_COP2_mVU0(SUBq,		"SUBq",		1);
-REC_COP2_mVU0(SUBx,		"SUBx",		0);
-REC_COP2_mVU0(SUBy,		"SUBy",		0);
-REC_COP2_mVU0(SUBz,		"SUBz",		0);
-REC_COP2_mVU0(SUBw,		"SUBw",		0);
-REC_COP2_mVU0(SUBA,		"SUBA",		0);
-REC_COP2_mVU0(SUBAi,	"SUBAi",	0);
-REC_COP2_mVU0(SUBAq,	"SUBAq",	1);
-REC_COP2_mVU0(SUBAx,	"SUBAx",	0);
-REC_COP2_mVU0(SUBAy,	"SUBAy",	0);
-REC_COP2_mVU0(SUBAz,	"SUBAz",	0);
-REC_COP2_mVU0(SUBAw,	"SUBAw",	0);
-REC_COP2_mVU0(MUL,		"MUL",		0);
-REC_COP2_mVU0(MULi,		"MULi",		0);
-REC_COP2_mVU0(MULq,		"MULq",		1);
-REC_COP2_mVU0(MULx,		"MULx",		0);
-REC_COP2_mVU0(MULy,		"MULy",		0);
-REC_COP2_mVU0(MULz,		"MULz",		0);
-REC_COP2_mVU0(MULw,		"MULw",		0);
-REC_COP2_mVU0(MULA,		"MULA",		0);
-REC_COP2_mVU0(MULAi,	"MULAi",	0);
-REC_COP2_mVU0(MULAq,	"MULAq",	1);
-REC_COP2_mVU0(MULAx,	"MULAx",	0);
-REC_COP2_mVU0(MULAy,	"MULAy",	0);
-REC_COP2_mVU0(MULAz,	"MULAz",	0);
-REC_COP2_mVU0(MULAw,	"MULAw",	0);
-REC_COP2_mVU0(MAX,		"MAX",		0);
-REC_COP2_mVU0(MAXi,		"MAXi",		0);
-REC_COP2_mVU0(MAXx,		"MAXx",		0);
-REC_COP2_mVU0(MAXy,		"MAXy",		0);
-REC_COP2_mVU0(MAXz,		"MAXz",		0);
-REC_COP2_mVU0(MAXw,		"MAXw",		0);
-REC_COP2_mVU0(MINI,		"MINI",		0);
-REC_COP2_mVU0(MINIi,	"MINIi",	0);
-REC_COP2_mVU0(MINIx,	"MINIx",	0);
-REC_COP2_mVU0(MINIy,	"MINIy",	0);
-REC_COP2_mVU0(MINIz,	"MINIz",	0);
-REC_COP2_mVU0(MINIw,	"MINIw",	0);
-REC_COP2_mVU0(MADD,		"MADD",		0);
-REC_COP2_mVU0(MADDi,	"MADDi",	0);
-REC_COP2_mVU0(MADDq,	"MADDq",	1);
-REC_COP2_mVU0(MADDx,	"MADDx",	0);
-REC_COP2_mVU0(MADDy,	"MADDy",	0);
-REC_COP2_mVU0(MADDz,	"MADDz",	0);
-REC_COP2_mVU0(MADDw,	"MADDw",	0);
-REC_COP2_mVU0(MADDA,	"MADDA",	0);
-REC_COP2_mVU0(MADDAi,	"MADDAi",	0);
-REC_COP2_mVU0(MADDAq,	"MADDAq",	1);
-REC_COP2_mVU0(MADDAx,	"MADDAx",	0);
-REC_COP2_mVU0(MADDAy,	"MADDAy",	0);
-REC_COP2_mVU0(MADDAz,	"MADDAz",	0);
-REC_COP2_mVU0(MADDAw,	"MADDAw",	0);
-REC_COP2_mVU0(MSUB,		"MSUB",		0);
-REC_COP2_mVU0(MSUBi,	"MSUBi",	0);
-REC_COP2_mVU0(MSUBq,	"MSUBq",	1);
-REC_COP2_mVU0(MSUBx,	"MSUBx",	0);
-REC_COP2_mVU0(MSUBy,	"MSUBy",	0);
-REC_COP2_mVU0(MSUBz,	"MSUBz",	0);
-REC_COP2_mVU0(MSUBw,	"MSUBw",	0);
-REC_COP2_mVU0(MSUBA,	"MSUBA",	0);
-REC_COP2_mVU0(MSUBAi,	"MSUBAi",	0);
-REC_COP2_mVU0(MSUBAq,	"MSUBAq",	1);
-REC_COP2_mVU0(MSUBAx,	"MSUBAx",	0);
-REC_COP2_mVU0(MSUBAy,	"MSUBAy",	0);
-REC_COP2_mVU0(MSUBAz,	"MSUBAz",	0);
-REC_COP2_mVU0(MSUBAw,	"MSUBAw",	0);
-REC_COP2_mVU0(OPMULA,	"OPMULA",	0);
-REC_COP2_mVU0(OPMSUB,	"OPMSUB",	0);
-REC_COP2_mVU0(CLIP,		"CLIP",		8);
-
-//------------------------------------------------------------------
-// Macro VU - Redirect Lower Instructions
-//------------------------------------------------------------------
-
-REC_COP2_mVU0(DIV,		"DIV",		2);
-REC_COP2_mVU0(SQRT,		"SQRT",		2);
-REC_COP2_mVU0(RSQRT,	"RSQRT",	2);
-REC_COP2_mVU0(IADD,		"IADD",		4);
-REC_COP2_mVU0(IADDI,	"IADDI",	4);
-REC_COP2_mVU0(IAND,		"IAND",		4);
-REC_COP2_mVU0(IOR,		"IOR",		4);
-REC_COP2_mVU0(ISUB,		"ISUB",		4);
-REC_COP2_mVU0(ILWR,		"ILWR",		4);
-REC_COP2_mVU0(ISWR,		"ISWR",		0);
-REC_COP2_mVU0(LQI,		"LQI",		4);
-REC_COP2_mVU0(LQD,		"LQD",		4);
-REC_COP2_mVU0(SQI,		"SQI",		0);
-REC_COP2_mVU0(SQD,		"SQD",		0);
-REC_COP2_mVU0(MFIR,		"MFIR",		4);
-REC_COP2_mVU0(MTIR,		"MTIR",		4);
-REC_COP2_mVU0(MOVE,		"MOVE",		0);
-REC_COP2_mVU0(MR32,		"MR32",		0);
-REC_COP2_mVU0(RINIT,	"RINIT",	0);
-REC_COP2_mVU0(RGET,		"RGET",		4);
-REC_COP2_mVU0(RNEXT,	"RNEXT",	4);
-REC_COP2_mVU0(RXOR,		"RXOR",		0);
-
-//------------------------------------------------------------------
-// Macro VU - Misc...
-//------------------------------------------------------------------
-
-void recVNOP()	{}
-void recVWAITQ(){}
-INTERPRETATE_COP2_FUNC(CALLMS);
-INTERPRETATE_COP2_FUNC(CALLMSR);
-
-//------------------------------------------------------------------
-// Macro VU - Branches
-//------------------------------------------------------------------
-
-void _setupBranchTest(u32*(jmpType)(u32), bool isLikely) {
-	printCOP2("COP2 Branch");
-	_eeFlushAllUnused();
-	TEST32ItoM((uptr)&VU0.VI[REG_VPU_STAT].UL, 0x100);
-	recDoBranchImm(jmpType(0), isLikely);
-}
-
-void recBC2F()  { _setupBranchTest(JNZ32, false); }
-void recBC2T()  { _setupBranchTest(JZ32,  false); }
-void recBC2FL() { _setupBranchTest(JNZ32, true);  }
-void recBC2TL() { _setupBranchTest(JZ32,  true);  }
-
-//------------------------------------------------------------------
-// Macro VU - COP2 Transfer Instructions
-//------------------------------------------------------------------
-
-void COP2_Interlock(bool mBitSync) {
-	if (cpuRegs.code & 1) {
-		iFlushCall(FLUSH_NOCONST);
-		if (mBitSync) CALLFunc((uptr)_vu0WaitMicro);
-		else		  CALLFunc((uptr)_vu0FinishMicro);
-	}
-}
-
-void TEST_FBRST_RESET(uptr resetFunct, int vuIndex) {
-	TEST32ItoR(EAX, (vuIndex) ? 0x200 : 0x002);
-	j8Ptr[0] = JZ8(0);
-		CALLFunc(resetFunct);
-		MOV32MtoR(EAX, (uptr)&cpuRegs.GPR.r[_Rt_].UL[0]);
-	x86SetJ8(j8Ptr[0]);
-}
-
-static void recCFC2() {
-
-	printCOP2("CFC2");
-	COP2_Interlock(0);
-	if (!_Rt_) return;
-	iFlushCall(FLUSH_EVERYTHING);
-
-	if (_Rd_ == REG_STATUS_FLAG) { // Normalize Status Flag
-		MOV32MtoR(gprF0, (uptr)&microVU0.regs->VI[REG_STATUS_FLAG].UL);
-		mVUallocSFLAGc(EAX, gprF0, 0);
-	}
-	else MOV32MtoR(EAX, (uptr)&microVU0.regs->VI[_Rd_].UL);
-
-	// FixMe: Should R-Reg have upper 9 bits 0?
-	MOV32RtoM((uptr)&cpuRegs.GPR.r[_Rt_].UL[0], EAX);
-
-	if (_Rd_ >= 16) {
-		CDQ(); // Sign Extend
-		MOV32RtoM ((uptr)&cpuRegs.GPR.r[_Rt_].UL[1], EDX);
-	}
-	else MOV32ItoM((uptr)&cpuRegs.GPR.r[_Rt_].UL[1], 0);
-
-	// FixMe: I think this is needed, but not sure how it works
-	_eeOnWriteReg(_Rt_, 1);
-}
-
-static void recCTC2() {
-
-	printCOP2("CTC2");
-	COP2_Interlock(1);
-	if (!_Rd_) return;
-	iFlushCall(FLUSH_EVERYTHING);
-
-	switch(_Rd_) {
-		case REG_MAC_FLAG: case REG_TPC:
-		case REG_VPU_STAT: break; // Read Only Regs
-		case REG_R:
-			MOV32MtoR(EAX, (uptr)&cpuRegs.GPR.r[_Rt_].UL[0]);
-			OR32ItoR (EAX, 0x3f800000);
-			MOV32RtoM((uptr)&microVU0.regs->VI[REG_R].UL, EAX);
-			break;
-		case REG_STATUS_FLAG:
-			if (_Rt_) { // Denormalizes flag into gprF1
-				mVUallocSFLAGd((uptr)&cpuRegs.GPR.r[_Rt_].UL[0], 0);
-				MOV32RtoM((uptr)&microVU0.regs->VI[_Rd_].UL, gprF1);
-			}
-			else MOV32ItoM((uptr)&microVU0.regs->VI[_Rd_].UL, 0);
-			break;
-		case REG_CMSAR1:
-			if (_Rt_) {
-				MOV32MtoR(EAX, (uptr)&cpuRegs.GPR.r[_Rt_].UL[0]);
-				PUSH32R(EAX);
-			}
-			else PUSH32I(0);
-			CALLFunc((uptr)vu1ExecMicro); // Execute VU1 Micro SubRoutine
-			ADD32ItoR(ESP, 4);
-			break;
-		case REG_FBRST:
-			if (!_Rt_) { 
-				MOV32ItoM((uptr)&microVU0.regs->VI[REG_FBRST].UL, 0); 
-				return;
-			}
-			else MOV32MtoR(EAX, (uptr)&cpuRegs.GPR.r[_Rt_].UL[0]);
-
-			TEST_FBRST_RESET((uptr)vu0ResetRegs, 0);
-			TEST_FBRST_RESET((uptr)vu1ResetRegs, 1);
-
-			AND32ItoR(EAX, 0x0C0C);
-			MOV32RtoM((uptr)&microVU0.regs->VI[REG_FBRST].UL, EAX);
-			break;
-		default: 
-			_eeMoveGPRtoM((uptr)&microVU0.regs->VI[_Rd_].UL, _Rt_); 
-			break;
-	}
-}
-
-static void recQMFC2() {
-
-	printCOP2("QMFC2");
-	COP2_Interlock(0);
-	if (!_Rt_) return;
-	iFlushCall(FLUSH_EVERYTHING);
-
-	// FixMe: For some reason this line is needed or else games break:
-	_eeOnWriteReg(_Rt_, 0);
-
-	SSE_MOVAPS_M128_to_XMM(xmmT1, (uptr)&microVU0.regs->VF[_Rd_].UL[0]);
-	SSE_MOVAPS_XMM_to_M128((uptr)&cpuRegs.GPR.r[_Rt_].UL[0], xmmT1);
-}
-
-static void recQMTC2() {
-
-	printCOP2("QMTC2");
-	COP2_Interlock(1);
-	if (!_Rd_) return;
-	iFlushCall(FLUSH_EVERYTHING);
-
-	SSE_MOVAPS_M128_to_XMM(xmmT1, (uptr)&cpuRegs.GPR.r[_Rt_].UL[0]);
-	SSE_MOVAPS_XMM_to_M128((uptr)&microVU0.regs->VF[_Rd_].UL[0], xmmT1);
-}
-
-//------------------------------------------------------------------
-// Macro VU - Tables
-//------------------------------------------------------------------
-
-void recCOP2();
-void recCOP2_BC2();
-void recCOP2_SPEC1();
-void recCOP2_SPEC2();
-void rec_C2UNK() {
-	Console::Error("Cop2 bad opcode: %x", params cpuRegs.code);
-}
-
-// This is called by EE Recs to setup sVU info, this isn't needed for mVU Macro (cottonvibes)
-void _vuRegsCOP22(VURegs* VU, _VURegsNum* VUregsn) {}
-
-// Recompilation
-void (*recCOP2t[32])() = {
-    rec_C2UNK,	   recQMFC2,      recCFC2,		 rec_C2UNK,		rec_C2UNK,	   recQMTC2,      recCTC2,       rec_C2UNK,
-    recCOP2_BC2,   rec_C2UNK,	  rec_C2UNK,	 rec_C2UNK,		rec_C2UNK,	   rec_C2UNK,	  rec_C2UNK,	 rec_C2UNK,
-    recCOP2_SPEC1, recCOP2_SPEC1, recCOP2_SPEC1, recCOP2_SPEC1, recCOP2_SPEC1, recCOP2_SPEC1, recCOP2_SPEC1, recCOP2_SPEC1,
-	recCOP2_SPEC1, recCOP2_SPEC1, recCOP2_SPEC1, recCOP2_SPEC1, recCOP2_SPEC1, recCOP2_SPEC1, recCOP2_SPEC1, recCOP2_SPEC1,
-};
-
-void (*recCOP2_BC2t[32])() = {
-    recBC2F,	recBC2T,	recBC2FL,	recBC2TL,	rec_C2UNK,	rec_C2UNK,	rec_C2UNK,	rec_C2UNK,
-    rec_C2UNK,	rec_C2UNK,	rec_C2UNK,	rec_C2UNK,	rec_C2UNK,	rec_C2UNK,	rec_C2UNK,	rec_C2UNK,
-    rec_C2UNK,	rec_C2UNK,	rec_C2UNK,	rec_C2UNK,	rec_C2UNK,	rec_C2UNK,	rec_C2UNK,	rec_C2UNK,
-    rec_C2UNK,	rec_C2UNK,	rec_C2UNK,	rec_C2UNK,	rec_C2UNK,	rec_C2UNK,	rec_C2UNK,	rec_C2UNK,
-}; 
-
-void (*recCOP2SPECIAL1t[64])() = { 
-	recVADDx,	recVADDy,	recVADDz,	recVADDw,	recVSUBx,		recVSUBy,		recVSUBz,		recVSUBw,  
-	recVMADDx,	recVMADDy,	recVMADDz,	recVMADDw,	recVMSUBx,		recVMSUBy,		recVMSUBz,		recVMSUBw, 
-	recVMAXx,	recVMAXy,	recVMAXz,	recVMAXw,	recVMINIx,		recVMINIy,		recVMINIz,		recVMINIw, 
-	recVMULx,	recVMULy,	recVMULz,	recVMULw,	recVMULq,		recVMAXi,		recVMULi,		recVMINIi,
-	recVADDq,	recVMADDq,	recVADDi,	recVMADDi,	recVSUBq,		recVMSUBq,		recVSUBi,		recVMSUBi, 
-	recVADD,	recVMADD,	recVMUL,	recVMAX,	recVSUB,		recVMSUB,		recVOPMSUB,		recVMINI,  
-	recVIADD,	recVISUB,	recVIADDI,	rec_C2UNK,	recVIAND,		recVIOR,		rec_C2UNK,		rec_C2UNK,
-	recVCALLMS,	recVCALLMSR,rec_C2UNK,	rec_C2UNK,	recCOP2_SPEC2,	recCOP2_SPEC2,	recCOP2_SPEC2,	recCOP2_SPEC2,  
-};
-
-void (*recCOP2SPECIAL2t[128])() = {
-	recVADDAx,	recVADDAy,	recVADDAz,	recVADDAw,	recVSUBAx,	recVSUBAy,	recVSUBAz,	recVSUBAw,
-	recVMADDAx,recVMADDAy,	recVMADDAz,	recVMADDAw,	recVMSUBAx,	recVMSUBAy,	recVMSUBAz,	recVMSUBAw,
-	recVITOF0,	recVITOF4,	recVITOF12,	recVITOF15,	recVFTOI0,	recVFTOI4,	recVFTOI12,	recVFTOI15,
-	recVMULAx,	recVMULAy,	recVMULAz,	recVMULAw,	recVMULAq,	recVABS,	recVMULAi,	recVCLIP,
-	recVADDAq,	recVMADDAq,	recVADDAi,	recVMADDAi,	recVSUBAq,	recVMSUBAq,	recVSUBAi,	recVMSUBAi,
-	recVADDA,	recVMADDA,	recVMULA,	rec_C2UNK,	recVSUBA,	recVMSUBA,	recVOPMULA,	recVNOP,   
-	recVMOVE,	recVMR32,	rec_C2UNK,	rec_C2UNK,	recVLQI,	recVSQI,	recVLQD,	recVSQD,   
-	recVDIV,	recVSQRT,	recVRSQRT,	recVWAITQ,	recVMTIR,	recVMFIR,	recVILWR,	recVISWR,  
-	recVRNEXT,	recVRGET,	recVRINIT,	recVRXOR,	rec_C2UNK,	rec_C2UNK,	rec_C2UNK,	rec_C2UNK, 
-	rec_C2UNK,	rec_C2UNK,	rec_C2UNK,	rec_C2UNK,	rec_C2UNK,	rec_C2UNK,	rec_C2UNK,	rec_C2UNK,
-	rec_C2UNK,	rec_C2UNK,	rec_C2UNK,	rec_C2UNK,	rec_C2UNK,	rec_C2UNK,	rec_C2UNK,	rec_C2UNK,
-	rec_C2UNK,	rec_C2UNK,	rec_C2UNK,	rec_C2UNK,	rec_C2UNK,	rec_C2UNK,	rec_C2UNK,	rec_C2UNK,
-	rec_C2UNK,	rec_C2UNK,	rec_C2UNK,	rec_C2UNK,	rec_C2UNK,	rec_C2UNK,	rec_C2UNK,	rec_C2UNK,
-	rec_C2UNK,	rec_C2UNK,	rec_C2UNK,	rec_C2UNK,	rec_C2UNK,	rec_C2UNK,	rec_C2UNK,	rec_C2UNK,
-	rec_C2UNK,	rec_C2UNK,	rec_C2UNK,	rec_C2UNK,	rec_C2UNK,	rec_C2UNK,	rec_C2UNK,	rec_C2UNK,
-	rec_C2UNK,	rec_C2UNK,	rec_C2UNK,	rec_C2UNK,	rec_C2UNK,	rec_C2UNK,	rec_C2UNK,	rec_C2UNK,
-};
-
-namespace R5900 {
-namespace Dynarec {
-namespace OpcodeImpl { void recCOP2() { recCOP2t[_Rs_](); }}}}
-void recCOP2_BC2  () { recCOP2_BC2t[_Rt_](); }
-void recCOP2_SPEC1() { recCOP2SPECIAL1t[_Funct_](); }
-void recCOP2_SPEC2() { recCOP2SPECIAL2t[(cpuRegs.code&3)|((cpuRegs.code>>4)&0x7c)](); }
-
-#endif // CHECK_MACROVU0
-=======
 /*  Pcsx2 - Pc Ps2 Emulator
  *  Copyright (C) 2002-2009  Pcsx2 Team
  *
@@ -873,5 +434,4 @@
 void recCOP2_SPEC1() { recCOP2SPECIAL1t[_Funct_](); }
 void recCOP2_SPEC2() { recCOP2SPECIAL2t[(cpuRegs.code&3)|((cpuRegs.code>>4)&0x7c)](); }
 
-#endif // CHECK_MACROVU0
->>>>>>> bfdb4693
+#endif // CHECK_MACROVU0