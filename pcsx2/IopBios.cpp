--- conflicted
+++ resolved
@@ -177,17 +177,11 @@
 	{
 		const char *ptr = Ra1;
 
-<<<<<<< HEAD
 		// fixme: This should use %s with a length parameter (but I forget the exact syntax
-		// offhand, so maybe do it later).
-		while (a2 > 0) {
-			Console::Write("%c", params *ptr++); a2--;
-=======
 		while (a2 > 0) 
 		{
 			Console::Write("%c", params *ptr++);
 			a2--;
->>>>>>> 02506053
 		}
 	}
 	else
