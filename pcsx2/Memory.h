--- conflicted
+++ resolved
@@ -35,14 +35,11 @@
 	_mm_store_ps( (float*)dest, _mm_setzero_ps() );
 }
 
-<<<<<<< HEAD
-=======
 static __fi void ZeroQWC( u128& dest )
 {
 	_mm_store_ps( (float*)&dest, _mm_setzero_ps() );
 }
 
->>>>>>> 27a3f112
 // Various useful locations
 #define sif0dma ((DMACh*)&eeHw[0xc000])
 #define sif1dma ((DMACh*)&eeHw[0xc400])
@@ -115,18 +112,6 @@
 #define psSu64(mem)		(*(u64 *)&eeMem->Scratch[(mem) & 0x3fff])
 #define psSu128(mem)	(*(u128*)&eeMem->Scratch[(mem) & 0x3fff])
 
-<<<<<<< HEAD
-#define psH_DMACh(mem)	(*(DMACh*)&eeHw[(mem) & 0xffff])
-
-// Various useful locations
-#define DMACh_SPR0	((DMACh&)eeHw[0xD000])
-#define DMACh_SPR1	((DMACh&)eeHw[0xD400])
-#define DMACh_GIF	((DMACh&)eeHw[0xA000])
-#define DMACh_VIF0	((DMACh&)eeHw[0x8000])
-#define DMACh_VIF1	((DMACh&)eeHw[0x9000])
-
-=======
->>>>>>> 27a3f112
 extern void memAlloc();
 extern void memReset();		// clears PS2 ram and loads the bios.  Throws Exception::FileNotFound on error.
 extern void memShutdown();
