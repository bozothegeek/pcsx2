--- conflicted
+++ resolved
@@ -519,20 +519,6 @@
 {
 	ScopedLock locker( m_QueueLock );
 
-<<<<<<< HEAD
-static const wxTimeSpan high_volume_timeout( 0, 0, 0, 500 );
-
-// ------------------------------------------------------------------------
-// Deadlock protection: High volume logs will over-tax our message pump and cause the
-// GUI to become inaccessible.  The cool solution would be a threaded log window, but wx
-// is entirely un-safe for that kind of threading.  So instead I use a message counter
-// that stalls non-GUI threads when they attempt to over-tax an already burdened log.
-// If too many messages get queued up, non-gui threads are stalled to allow the gui to
-// catch up.
-void ConsoleLogFrame::CountMessage()
-{
-	long result = _InterlockedIncrement( &m_msgcounter );
-=======
 	if( m_CurQueuePos != 0 )
 	{
 		DoFlushQueue();
@@ -556,40 +542,18 @@
 	// we don't actually want to wake up pending threads until after the GUI's finished all its
 	// paperwork.  But wxEVT_IDLE doesn't work when you click menus or the title bar of a window,
 	// making it pretty well annoyingly useless for just about anything. >_<
->>>>>>> 43bac9c6
 
 	// Workaround: I added a Sleep(1) to the DoWrite method to give the GUI some time to
 	// do its paperwork.
 
 	if( m_WaitingThreadsForFlush > 0 )
 	{
-<<<<<<< HEAD
-		if( !wxThread::IsMain() )
-		{
-			// Append an event that'll post up our semaphore.  It'll typically get run "in
-			// order" which means when it posts all queued messages will have been processed.
-
-			// GTK+ / Timeout: We need a timeout on our semaphore to avoid deadlocking in GTK+,
-			// because for some reason it can't friggen process messages from a wxYield()
-			// (which is used from mutex and semaphore locks on the main thread to handle
-			//  messages from child threads, like this one!).
-
-			// Leaving it enabled on Windows as well for now since it's probably a "good idea" to avoid
-			// deadlocking in some totally unforseeably random happenstance sircumstance, and I don't
-			// think it'll have an impact on performance. --air
-
-			wxCommandEvent evt( wxEVT_SemaphoreWait );
-			GetEventHandler()->AddPendingEvent( evt );
-			m_semaphore.WaitRaw( high_volume_timeout );
-		}
-=======
 		do {
 			m_sem_QueueFlushed.Post();
 		} while( --m_WaitingThreadsForFlush > 0 );
 
 		int count = m_sem_QueueFlushed.Count();
 		while( count < 0 ) m_sem_QueueFlushed.Post();
->>>>>>> 43bac9c6
 	}
 }
 
