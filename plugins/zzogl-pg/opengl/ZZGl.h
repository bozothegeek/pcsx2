/*  ZZ Open GL graphics plugin
 *  Copyright (c)2009-2010 zeydlitz@gmail.com, arcum42@gmail.com
 *  Based on Zerofrog's ZeroGS KOSMOS (c)2005-2008
 *
 *  This program is free software; you can redistribute it and/or modify
 *  it under the terms of the GNU General Public License as published by
 *  the Free Software Foundation; either version 2 of the License, or
 *  (at your option) any later version.
 *
 *  This program is distributed in the hope that it will be useful,
 *  but WITHOUT ANY WARRANTY; without even the implied warranty of
 *  MERCHANTABILITY or FITNESS FOR A PARTICULAR PURPOSE.  See the
 *  GNU General Public License for more details.
 *
 *  You should have received a copy of the GNU General Public License
 *  along with this program; if not, write to the Free Software
 *  Foundation, Inc., 51 Franklin Street, Fifth Floor, Boston, MA  02110-1301, USA
 */

#ifndef ZZGL_H_INCLUDED
#define ZZGL_H_INCLUDED

#include "PS2Etypes.h"
#include "PS2Edefs.h"

// Need this before gl.h
#ifdef _WIN32

#include <windows.h>
#include <GL/gl.h>
#include <GL/glext.h>
#include "glprocs.h"

#else

// adding glew support instead of glXGetProcAddress (thanks to scaught)
#include <GL/glew.h>
#include <GL/gl.h>
#include <GL/glext.h>
#include <GL/glx.h>

inline void* wglGetProcAddress(const char* x)
{
	return (void*)glXGetProcAddress((const GLubyte*)x);
}

#endif

<<<<<<< HEAD
#include <Cg/cg.h>
#include <Cg/cgGL.h>
#include <cstring>
#include "zerogsmath.h"
#include "ZeroGSShaders/zerogsshaders.h"

=======
>>>>>>> 47cf7811
extern u32 s_stencilfunc, s_stencilref, s_stencilmask;
// Defines

#ifndef GL_DEPTH24_STENCIL8_EXT // allows FBOs to support stencils
#	define GL_DEPTH_STENCIL_EXT 0x84F9
#	define GL_UNSIGNED_INT_24_8_EXT 0x84FA
#	define GL_DEPTH24_STENCIL8_EXT 0x88F0
#	define GL_TEXTURE_STENCIL_SIZE_EXT 0x88F1
#endif

#define GL_STENCILFUNC(func, ref, mask) { \
	s_stencilfunc  = func; \
	s_stencilref = ref; \
	s_stencilmask = mask; \
	glStencilFunc(func, ref, mask); \
}

#define GL_STENCILFUNC_SET() glStencilFunc(s_stencilfunc, s_stencilref, s_stencilmask)


// sets the data stream
#define SET_STREAM() { \
	glColorPointer(4, GL_UNSIGNED_BYTE, sizeof(VertexGPU), (void*)8); \
	glSecondaryColorPointerEXT(4, GL_UNSIGNED_BYTE, sizeof(VertexGPU), (void*)12); \
	glTexCoordPointer(3, GL_FLOAT, sizeof(VertexGPU), (void*)16); \
	glVertexPointer(4, GL_SHORT, sizeof(VertexGPU), (void*)0); \
}


// global alpha blending settings
extern GLenum g_internalRGBAFloat16Fmt;

extern const GLenum primtype[8];

#define SAFE_RELEASE_TEX(x) { if( (x) != 0 ) { glDeleteTextures(1, &(x)); x = 0; } }

// inline for an extremely often used sequence
// This is turning off all gl functions. Safe to do updates.
inline void DisableAllgl()
{
	glDisable(GL_SCISSOR_TEST);
	glDisable(GL_BLEND);
	glDisable(GL_ALPHA_TEST);
	glDisable(GL_DEPTH_TEST);
	glDepthMask(0);
	glDisable(GL_STENCIL_TEST);
	glColorMask(1, 1, 1, 1);
}

//--------------------- Dummies

#ifdef _WIN32
extern void (__stdcall *zgsBlendEquationSeparateEXT)(GLenum, GLenum);
extern void (__stdcall *zgsBlendFuncSeparateEXT)(GLenum, GLenum, GLenum, GLenum);
#else
extern void (APIENTRY *zgsBlendEquationSeparateEXT)(GLenum, GLenum);
extern void (APIENTRY *zgsBlendFuncSeparateEXT)(GLenum, GLenum, GLenum, GLenum);
#endif


// ------------------------ Types -------------------------

/////////////////////
// graphics resources
extern GLenum s_srcrgb, s_dstrgb, s_srcalpha, s_dstalpha; // set by zgsBlendFuncSeparateEXT

// GL prototypes
extern PFNGLISRENDERBUFFEREXTPROC glIsRenderbufferEXT;
extern PFNGLBINDRENDERBUFFEREXTPROC glBindRenderbufferEXT;
extern PFNGLDELETERENDERBUFFERSEXTPROC glDeleteRenderbuffersEXT;
extern PFNGLGENRENDERBUFFERSEXTPROC glGenRenderbuffersEXT;
extern PFNGLRENDERBUFFERSTORAGEEXTPROC glRenderbufferStorageEXT;
extern PFNGLGETRENDERBUFFERPARAMETERIVEXTPROC glGetRenderbufferParameterivEXT;
extern PFNGLISFRAMEBUFFEREXTPROC glIsFramebufferEXT;
extern PFNGLBINDFRAMEBUFFEREXTPROC glBindFramebufferEXT;
extern PFNGLDELETEFRAMEBUFFERSEXTPROC glDeleteFramebuffersEXT;
extern PFNGLGENFRAMEBUFFERSEXTPROC glGenFramebuffersEXT;
extern PFNGLCHECKFRAMEBUFFERSTATUSEXTPROC glCheckFramebufferStatusEXT;
extern PFNGLFRAMEBUFFERTEXTURE1DEXTPROC glFramebufferTexture1DEXT;
extern PFNGLFRAMEBUFFERTEXTURE2DEXTPROC glFramebufferTexture2DEXT;
extern PFNGLFRAMEBUFFERTEXTURE3DEXTPROC glFramebufferTexture3DEXT;
extern PFNGLFRAMEBUFFERRENDERBUFFEREXTPROC glFramebufferRenderbufferEXT;
extern PFNGLGETFRAMEBUFFERATTACHMENTPARAMETERIVEXTPROC glGetFramebufferAttachmentParameterivEXT;
extern PFNGLGENERATEMIPMAPEXTPROC glGenerateMipmapEXT;
extern PFNGLDRAWBUFFERSPROC glDrawBuffers;

#endif // ZZGL_H_INCLUDED<|MERGE_RESOLUTION|>--- conflicted
+++ resolved
@@ -46,15 +46,6 @@
 
 #endif
 
-<<<<<<< HEAD
-#include <Cg/cg.h>
-#include <Cg/cgGL.h>
-#include <cstring>
-#include "zerogsmath.h"
-#include "ZeroGSShaders/zerogsshaders.h"
-
-=======
->>>>>>> 47cf7811
 extern u32 s_stencilfunc, s_stencilref, s_stencilmask;
 // Defines
 
